import { useCallback, useEffect, useState } from 'react'
import { BigNumber, constants, ethers, utils } from 'ethers'
import { useLocalStorage } from '@rehooks/local-storage'
import { TokenList } from '@uniswap/token-lists'
import {
  Bridge,
  L1TokenData,
  L2ToL1EventResult,
  OutgoingMessageState,
  WithdrawalInitiated,
  ERC20__factory
} from 'arb-ts'
import useTransactions from './useTransactions'
import {
  AddressToSymbol,
  AddressToDecimals,
  ArbTokenBridge,
  AssetType,
  BridgeBalance,
  BridgeToken,
  ContractStorage,
  ERC20BridgeToken,
  ERC721Balance,
  L2ToL1EventResultPlus,
  PendingWithdrawalsMap,
  TokenType
} from './arbTokenBridge.types'

import { getLatestOutboxEntryIndex, messageHasExecuted, getETHWithdrawals} from "../util/graph"
export const wait = (ms = 0) => {
  return new Promise(res => setTimeout(res, ms))
}

const { Zero } = constants
/* eslint-disable no-shadow */

const slowInboxQueueTimeout = 1000 * 60 * 15

const addressToSymbol: AddressToSymbol = {}
const addressToDecimals: AddressToDecimals = {}

export const useArbTokenBridge = (
  bridge: Bridge,
  autoLoadCache = true
): ArbTokenBridge => {
  const [walletAddress, setWalletAddress] = useState('')

  const defaultBalance = {
    balance: null,
    arbChainBalance: null
  }

  const [ethBalances, setEthBalances] = useState<BridgeBalance>(defaultBalance)

  // inellegant, but works for now: using this state as source of truth (and calling updateBridgeTokens as needed) ensures react recognizes latest state
  const [bridgeTokens, setBridgeTokens] = useState<
    ContractStorage<BridgeToken>
  >({})

  const balanceIsEmpty = (balance: BridgeBalance) =>
    balance['balance'] === defaultBalance['balance'] &&
    balance['arbChainBalance'] === defaultBalance['arbChainBalance']

  const [erc20Balances, setErc20Balances] = useState<
    ContractStorage<BridgeBalance>
  >({})

  const [erc721Balances, setErc721Balances] = useState<
    ContractStorage<ERC721Balance>
  >({})

  const defaultTokenList: string[] = [
    // kovan addresses:
    // '0xf36d7a74996e7def7a6bd52b4c2fe64019dada25', // ARBI
    // '0xe41d965f6e7541139f8d9f331176867fb6972baf' // ARB
    // '0x57Ca11067892510E022D65b0483b31Cd49155389', // ATKN
    // '0xEe83ea3c089C36622EFc6Bf438114b62d5B4C162' // USDC
  ]

  const tokenBlackList: string[] = []
  const [ERC20Cache, setERC20Cache, clearERC20Cache] = useLocalStorage<
    string[]
  >('ERC20Cache', []) as [
    string[],
    React.Dispatch<string[]>,
    React.Dispatch<void>
  ]

  const [ERC721Cache, setERC721Cache, clearERC721Cache] = useLocalStorage<
    string[]
  >('ERC721Cache', []) as [
    string[],
    React.Dispatch<string[]>,
    React.Dispatch<void>
  ]

  interface ExecutedMessagesCache {
    [id: string]: boolean
  }

  const [
    executedMessagesCache,
    setExecutedMessagesCache,
    clearExecutedMessagesCache
  ] = useLocalStorage<ExecutedMessagesCache>('executedMessagesCache', {}) as [
    ExecutedMessagesCache,
    React.Dispatch<ExecutedMessagesCache>,
    React.Dispatch<void>
  ]

  const [pendingWithdrawalsMap, setPendingWithdrawalMap] =
    useState<PendingWithdrawalsMap>({})
  const [
    transactions,
    {
      addTransaction,
      setTransactionFailure,
      clearPendingTransactions,
      setTransactionConfirmed,
      updateTransaction,
      removeTransaction,
      addFailedTransaction
    }
  ] = useTransactions()

  const [l11NetworkID, setL1NetWorkID] = useState<string | null>(null)

  const l1NetworkIDCached = useCallback(async () => {
    if (l11NetworkID) return l11NetworkID
    const network = await bridge.l1Bridge.l1Provider.getNetwork()
    const networkID = await network.chainId.toString()
    setL1NetWorkID(networkID)
    return networkID
  }, [l11NetworkID, bridge])

  const walletAddressCached = useCallback(async () => {
    if (walletAddress) {
      return walletAddress
    } else {
      const address = await bridge.l1Bridge.getWalletAddress()
      setWalletAddress(address)
      return address
    }
  }, [walletAddress, bridge])

  const depositEth = async (etherVal: string) => {
    const weiValue: BigNumber = utils.parseEther(etherVal)
    const tx = await bridge.depositETH(weiValue)
    try {
      addTransaction({
        type: 'deposit-l1',
        status: 'pending',
        value: etherVal,
        txID: tx.hash,
        assetName: 'ETH',
        assetType: AssetType.ETH,
        sender: await walletAddressCached(),
        l1NetworkID: await l1NetworkIDCached()
      })
      const receipt = await tx.wait()
      updateTransaction(receipt, tx)
      updateEthBalances()

      const seqNum = await bridge.getInboxSeqNumFromContractTransaction(receipt)
      if (!seqNum) return

      const l2TxHash = await bridge.calculateL2TransactionHash(seqNum[0])

      addTransaction({
        type: 'deposit-l2',
        status: 'pending',
        value: etherVal,
        txID: l2TxHash,
        assetName: 'ETH',
        assetType: AssetType.ETH,
        sender: await walletAddressCached(),
        l1NetworkID: await l1NetworkIDCached()
      })
      const l2TxnRec = await bridge.l2Bridge.l2Provider.waitForTransaction(
        l2TxHash,
        undefined,
        slowInboxQueueTimeout
      )
      updateTransaction(l2TxnRec)

      // let l2TxnRec
      // try {
      //   l2TxnRec = await bridge.l2Provider.waitForTransaction(
      //     l2TxHash,
      //     undefined,
      //     slowInboxQueueTimeout
      //   )
      //   if(l2TxnRec.status === 0){
      //     console.warn('l2TxnRec failed', l2TxnRec)
      //     updateTransaction(l2TxnRec)
      //     return
      //   }
      // } catch (err){
      //   console.warn('l2TxHash timed out', err)
      //   removeTransaction(l2TxHash)
      //   addFailedTransaction(
      //     {
      //       type: 'deposit-l2-auto-redeem',
      //       status: 'failure',
      //       value: etherVal,
      //       txID: l2TxHash,
      //       assetName: 'ETH',
      //       assetType: AssetType.ETH,
      //       sender: await bridge.getWalletAddress()
      //     })
      //     return
      // }

      // const retryableRec = await bridge.l2Provider.waitForTransaction(
      //   l2TxHash,
      //   undefined,
      //   slowInboxQueueTimeout
      // )
      // // if it times out... it just errors? that's fine?
      // updateTransaction(retryableRec)

      updateEthBalances()
      return receipt
    } catch (e) {
      console.error('depositEth err: ' + e)
    }
  }

  const withdrawEth = useCallback(
    async (etherVal: string) => {
      const weiValue: BigNumber = utils.parseEther(etherVal)
      const tx = await bridge.withdrawETH(weiValue)
      try {
        addTransaction({
          type: 'withdraw',
          status: 'pending',
          value: etherVal,
          txID: tx.hash,
          assetName: 'ETH',
          assetType: AssetType.ETH,
          sender: await walletAddressCached(),
          blockNumber: tx.blockNumber || 0, // TODO: ensure by fetching blocknumber?,
          l1NetworkID: await l1NetworkIDCached()
        })
        const receipt = await tx.wait()

        updateTransaction(receipt, tx)
        updateEthBalances()
        const l2ToL2EventData = await bridge.getWithdrawalsInL2Transaction(
          receipt
        )

        if (l2ToL2EventData.length === 1) {
          const l2ToL2EventDataResult = l2ToL2EventData[0]
          console.info('withdraw event data:', l2ToL2EventDataResult)

          const id = l2ToL2EventDataResult.uniqueId.toString()

          const outgoingMessageState = await getOutGoingMessageState(
            l2ToL2EventDataResult.batchNumber,
            l2ToL2EventDataResult.indexInBatch
          )
          const l2ToL2EventDataResultPlus = {
            ...l2ToL2EventDataResult,
            type: AssetType.ETH,
            value: weiValue,
            outgoingMessageState,
            symbol: 'ETH',
            decimals: 18
          }
          setPendingWithdrawalMap({
            ...pendingWithdrawalsMap,
            [id]: l2ToL2EventDataResultPlus
          })
        }
        return receipt
      } catch (e) {
        console.error('withdrawEth err', e)
      }
    },
    [pendingWithdrawalsMap]
  )

  const approveToken = async (erc20L1Address: string) => {
    const tx = await bridge.approveToken(erc20L1Address)
    const tokenData = (await bridge.getAndUpdateL1TokenData(erc20L1Address))
      .ERC20
    addTransaction({
      type: 'approve',
      status: 'pending',
      value: null,
      txID: tx.hash,
      assetName: (tokenData && tokenData.symbol) || '???',
      assetType: AssetType.ERC20,
      sender: await walletAddressCached(),
      l1NetworkID: await l1NetworkIDCached()
    })

    const receipt = await tx.wait()
    updateTransaction(receipt, tx)
    updateBridgeTokens()
  }

  const depositToken = async (erc20Address: string, amount: string) => {
    const _tokenData = await bridge.getAndUpdateL1TokenData(erc20Address)
    if (!(_tokenData && _tokenData.ERC20)) {
      throw new Error('Token data not found')
    }
    const tokenData = _tokenData.ERC20
    const amountParsed = await utils.parseUnits(amount, tokenData.decimals)

    const tx = await bridge.deposit(erc20Address, amountParsed)

    addTransaction({
      type: 'deposit-l1',
      status: 'pending',
      value: amount,
      txID: tx.hash,
      assetName: tokenData.symbol,
      assetType: AssetType.ERC20,
      sender: await walletAddressCached(),
      l1NetworkID: await l1NetworkIDCached()
    })
    try {
      const receipt = await tx.wait()
      updateTokenBalances()

      updateTransaction(receipt, tx)

      const tokenDepositData = (
        await bridge.getDepositTokenEventData(receipt)
      )[0]

      const seqNum = tokenDepositData._sequenceNumber

      const l2RetryableHash = await bridge.calculateL2RetryableTransactionHash(
        seqNum
      )
      const autoRedeemHash = await bridge.calculateRetryableAutoRedeemTxnHash(
        seqNum
      )

      addTransaction({
        type: 'deposit-l2',
        status: 'pending',
        value: amount,
        txID: l2RetryableHash,
        assetName: tokenData.symbol,
        assetType: AssetType.ERC20,
        sender: await bridge.l2Bridge.getWalletAddress(),
        l1NetworkID: await l1NetworkIDCached()
      })

      let autoRedeemHashRec
      try {
        autoRedeemHashRec = await bridge.l2Bridge.l2Provider.waitForTransaction(
          autoRedeemHash,
          undefined,
          slowInboxQueueTimeout
        )
        console.warn('auto redeem failed')
        if (autoRedeemHashRec.status === 0) {
          removeTransaction(l2RetryableHash)
          addFailedTransaction({
            type: 'deposit-l2-auto-redeem',
            status: 'failure',
            value: amount,
            txID: autoRedeemHash,
            assetName: tokenData.symbol,
            assetType: AssetType.ERC20,
            sender: await walletAddressCached(),
            l1NetworkID: await l1NetworkIDCached()
          })
          return
        }
      } catch (err) {
        console.warn('Auto redeem timed out')
        // keep both the retryable and the auto-redeem as pending
        addTransaction({
          type: 'deposit-l2-auto-redeem',
          status: 'pending',
          value: amount,
          txID: autoRedeemHash,
          assetName: tokenData.symbol,
          assetType: AssetType.ERC20,
          sender: await walletAddressCached(),
          l1NetworkID: await l1NetworkIDCached()
        })
        return
      }

      const retryableRec = await bridge.l2Bridge.l2Provider.waitForTransaction(
        l2RetryableHash,
        undefined,
        slowInboxQueueTimeout
      )

      updateTransaction(retryableRec)
      updateTokenBalances()
      return receipt
    } catch (err) {
      console.warn('deposit token failure', err)
    }
  }

  const withdrawToken = async (erc20l1Address: string, amount: string) => {
    const tokenData = (await bridge.getAndUpdateL1TokenData(erc20l1Address))
      .ERC20
    if (!tokenData) {
      throw new Error("Can't withdraw; token not found")
    }
    const amountParsed = utils.parseUnits(amount, tokenData.decimals)
    const tx = await bridge.withdrawERC20(erc20l1Address, amountParsed)
    addTransaction({
      type: 'withdraw',
      status: 'pending',
      value: amount,
      txID: tx.hash,
      assetName: tokenData.symbol,
      assetType: AssetType.ERC20,
      sender: await bridge.l2Bridge.getWalletAddress(),
      blockNumber: tx.blockNumber || 0,
      l1NetworkID: await l1NetworkIDCached()
    })
    try {
      const receipt = await tx.wait()
      updateTransaction(receipt, tx)
      updateTokenBalances()

      const l2ToL2EventData = await bridge.getWithdrawalsInL2Transaction(
        receipt
      )
      if (l2ToL2EventData.length === 1) {
        const l2ToL2EventDataResult = l2ToL2EventData[0]
        const id = l2ToL2EventDataResult.uniqueId.toString()
        const outgoingMessageState = await getOutGoingMessageState(
          l2ToL2EventDataResult.batchNumber,
          l2ToL2EventDataResult.indexInBatch
        )
        const l2ToL2EventDataResultPlus = {
          ...l2ToL2EventDataResult,
          type: AssetType.ERC20,
          tokenAddress: erc20l1Address,
          value: amountParsed,
          outgoingMessageState,
          symbol: tokenData.symbol,
          decimals: tokenData.decimals
        }
        setPendingWithdrawalMap({
          ...pendingWithdrawalsMap,
          [id]: l2ToL2EventDataResultPlus
        })
      }

      return receipt
    } catch (err) {
      console.warn('withdraw token err', err)
    }
  }
  const addTokensStatic = useCallback(
    (arbTokenList: TokenList) => {
      const bridgeTokensToAdd: ContractStorage<ERC20BridgeToken> = {}
      for (const tokenData of arbTokenList.tokens) {
        console.log(tokenData)

        const {
          address: l2Address,
          name,
          symbol,
          extensions,
          decimals
        } = tokenData
        const l1Address = (extensions as any).l1Address as string
        bridgeTokensToAdd[l1Address] = {
          name,
          type: TokenType.ERC20,
          symbol,
          allowed: false,
          address: l1Address,
          l2Address,
          decimals
        }
      }
      setBridgeTokens({ ...bridgeTokens, ...bridgeTokensToAdd })
    },
    [bridgeTokens]
  )

  const addTokenV2 = useCallback(
    async (erc20L1orL2Address: string) => {
      const bridgeTokensToAdd: ContractStorage<ERC20BridgeToken> = {}

      const l1Address = erc20L1orL2Address
      const _l1Data = await bridge.getAndUpdateL1TokenData(erc20L1orL2Address)
      const l1Data = _l1Data.ERC20 || _l1Data.CUSTOM
      if (!l1Data) {
        console.log('l1 token data not found')
        return ''
      }

      const { symbol, allowed, contract } = l1Data
      const name = await contract.name()
      const decimals = await contract.decimals()
      let l2Address: string | undefined
      try {
        const _l2Data = await bridge.getAndUpdateL2TokenData(erc20L1orL2Address)
        const l2Data = _l2Data?.ERC20 || _l2Data?.CUSTOM
        if (!l2Data) {
          throw new Error(``)
        }
        l2Address = l2Data.contract.address
      } catch (error) {
        console.info(`no L2 token for ${l1Address} (which is fine)`)
      }

      bridgeTokensToAdd[l1Address] = {
        name,
        type: TokenType.ERC20,
        symbol,
        allowed,
        address: l1Address,
        l2Address,
        decimals
      }
      const newBridgeTokens = { ...bridgeTokens, ...bridgeTokensToAdd }
      setBridgeTokens(newBridgeTokens)
      return l1Address
    },
    [ERC20Cache, setERC20Cache, bridgeTokens]
  )

  const addToken = useCallback(
    async (erc20L1orL2Address: string, type: TokenType = TokenType.ERC20) => {
      let l1Address = erc20L1orL2Address
      const lCaseToken = l1Address.toLocaleLowerCase()
      if (tokenBlackList.includes(lCaseToken)) {
        // todo: error report to UI
        return ''
      }
      try {
        // try to save l1 and (maybe) l2 data to bridge state
        await bridge.getAndUpdateL1TokenData(erc20L1orL2Address)
        const l2TokenData = await bridge.getAndUpdateL2TokenData(
          erc20L1orL2Address
        )
        if (!l2TokenData) {
          console.log('Token is on L1 but not L2 (which is fine)')
        }
      } catch (err) {
        console.log(`Not an L1 Token address, maybe it's an l2 address?`)
        // check if erc20L1orL2Address was an L2 address of a registered token
        const l1Address = await bridge.l2Bridge.getERC20L1Address(
          erc20L1orL2Address
        )
        if (!l1Address) {
          console.warn('token is on L2 but is not registred to the gateway')
          return ""
        }
        // save l1 and l2 data to bridge state
        await bridge.getAndUpdateL1TokenData(l1Address)
        await bridge.getAndUpdateL2TokenData(l1Address)

      }
      updateBridgeTokens()
      setERC20Cache([...ERC20Cache, lCaseToken])
      return l1Address
    },
    [ERC20Cache, setERC20Cache]
  )

  const expireCache = (): void => {
    clearERC20Cache()
    clearERC721Cache()
  }

  useEffect(() => {
    const tokensToAdd = [
      ...new Set([...defaultTokenList].map(t => t.toLocaleLowerCase()))
    ].filter(tokenAddress => !tokenBlackList.includes(tokenAddress))
    if (autoLoadCache) {
      Promise.all(
        tokensToAdd.map(address => {
          return addToken(address, TokenType.ERC20).catch(err => {
            console.warn(`invalid cache entry erc20 ${address}`)
            console.warn(err)
          })
        })
      ).then(values => {
        setERC20Cache(values.filter((val): val is string => !!val))
      })
    }
    bridge.l1Bridge.getWalletAddress().then(_address => {
      setWalletAddress(_address)
    })
  }, [])

  const updateEthBalances = async () => {
    const l1Balance = await bridge.getL1EthBalance()
    const l2Balance = await bridge.getL2EthBalance()
    setEthBalances({
      balance: l1Balance,
      arbChainBalance: l2Balance
    })
  }

  const updateTokenData = useCallback(
    async (l1Address: string) => {
      const bridgeToken = bridgeTokens[l1Address]
      if (!bridgeToken) {
        return
      }
      const { l1Data, l2Data } = await bridge.updateTokenData(l1Address)
      const erc20TokenBalance: BridgeBalance = {
        balance: l1Data.ERC20?.balance || l1Data.CUSTOM?.balance || Zero,
        arbChainBalance:
          l2Data?.ERC20?.balance || l2Data?.CUSTOM?.balance || Zero
      }

      setErc20Balances({ ...erc20Balances, [l1Address]: erc20TokenBalance })
      const newBridgeTokens = { ...bridgeTokens, [l1Address]: bridgeToken }
      setBridgeTokens(newBridgeTokens)
    },
    [setErc20Balances, erc20Balances, bridgeTokens, setBridgeTokens]
  )

  const updateTokenBalances = async () => {
    const { l1Tokens, l2Tokens } = await bridge.updateAllTokens()
    const erc20TokenBalances: ContractStorage<BridgeBalance> = {}
    for (const address of Object.keys(l1Tokens)) {
      const l1TokenData = l1Tokens[address] as L1TokenData
      const l2TokenData = l2Tokens[address]
      const balance = l1TokenData.ERC20 ? l1TokenData.ERC20.balance : Zero
      const arbChainBalance =
        l2TokenData && l2TokenData.ERC20 ? l2TokenData.ERC20.balance : Zero
      erc20TokenBalances[address] = { balance, arbChainBalance }
    }
    setErc20Balances(erc20TokenBalances)
  }

  const updateAllBalances = () => {
    updateEthBalances()
    updateTokenBalances()
  }

  const triggerOutboxToken = useCallback(
    async (id: string) => {
      if (!pendingWithdrawalsMap[id])
        throw new Error('Outbox message not found')
      const { batchNumber, indexInBatch, tokenAddress, value } =
        pendingWithdrawalsMap[id]
      const res = await bridge.triggerL2ToL1Transaction(
        batchNumber,
        indexInBatch,
        true
      )

      const tokenData = await bridge.getAndUpdateL1TokenData(
        tokenAddress as string
      )
      const symbol =
        (tokenData && tokenData.ERC20 && tokenData.ERC20.symbol) || '??'
      const decimals =
        (tokenData && tokenData.ERC20 && tokenData.ERC20.decimals) || 18

      addTransaction({
        status: 'pending',
        type: 'outbox',
        value: ethers.utils.formatUnits(value, decimals),
        assetName: symbol,
        assetType: AssetType.ERC20,
        sender: await walletAddressCached(),
        txID: res.hash,
        l1NetworkID: await l1NetworkIDCached()
      })
      try {
        const rec = await res.wait()
        if (rec.status === 1) {
          setTransactionConfirmed(rec.transactionHash)
          const newPendingWithdrawalsMap = { ...pendingWithdrawalsMap }
          delete newPendingWithdrawalsMap[id]
          setPendingWithdrawalMap(newPendingWithdrawalsMap)
          addToExecutedMessagesCache(batchNumber, indexInBatch)
        } else {
          setTransactionFailure(rec.transactionHash)
        }
        return rec
      } catch (err) {
        console.warn('WARNING: token outbox execute failed:', err)
      }
    },
    [pendingWithdrawalsMap]
  )

  const triggerOutboxEth = useCallback(
    async (id: string) => {
      if (!pendingWithdrawalsMap[id])
        throw new Error('Outbox message not found')
      const { batchNumber, indexInBatch, value } = pendingWithdrawalsMap[id]
      const res = await bridge.triggerL2ToL1Transaction(
        batchNumber,
        indexInBatch,
        true
      )

      addTransaction({
        status: 'pending',
        type: 'outbox',
        value: ethers.utils.formatEther(value),
        assetName: 'ETH',
        assetType: AssetType.ETH,
        sender: await walletAddressCached(),
        txID: res.hash,
        l1NetworkID: await l1NetworkIDCached()
      })

      try {
        const rec = await res.wait()
        if (rec.status === 1) {
          setTransactionConfirmed(rec.transactionHash)
          const newPendingWithdrawalsMap = { ...pendingWithdrawalsMap }
          delete newPendingWithdrawalsMap[id]
          setPendingWithdrawalMap(newPendingWithdrawalsMap)
          addToExecutedMessagesCache(batchNumber, indexInBatch)
        } else {
          setTransactionFailure(rec.transactionHash)
        }
        return rec
      } catch (err) {
        console.warn('WARNING: ETH outbox execute failed:', err)
      }
    },
    [pendingWithdrawalsMap]
  )

  const updateBridgeTokens = useCallback(async () => {
    const bridgeTokens: ContractStorage<BridgeToken> = {}

    const { l1Tokens } = bridge
    const { l2Tokens } = bridge.l2Bridge
    for (const address of Object.keys(l1Tokens)) {
      const l1TokenData = await bridge.getAndUpdateL1TokenData(address)
      const l2TokenData = l2Tokens[address]
      const l2Address =
        l2TokenData && l2TokenData.ERC20 && l2TokenData.ERC20.contract.address

      if (l1TokenData.ERC20) {
        const { symbol, allowed, decimals, name } = l1TokenData.ERC20
        const bridgeToken: ERC20BridgeToken = {
          type: TokenType.ERC20,
          name: name,
          symbol,
          allowed,
          decimals,
          address,
          l2Address
        }
        bridgeTokens[address] = bridgeToken
      }
    }
    setBridgeTokens(bridgeTokens)
    return bridgeTokens
  }, [bridge])

  const getTokenSymbol = async (_l1Address: string) => {
    const l1Address = _l1Address.toLocaleLowerCase()
    if (addressToSymbol[l1Address]) {
      return addressToSymbol[l1Address]
    }
    try {
      const token = ERC20__factory.connect(l1Address, bridge.l1Provider)
      const symbol = await token.symbol()
      addressToSymbol[l1Address] = symbol
      return symbol
    } catch (err) {
      console.warn('could not get token symbol', err)
      return '???'
    }
  }

<<<<<<< HEAD
  const getEthWithdrawalsV2 = async (filter?:ethers.providers.Filter)=>{

    const networkID = await l1NetworkIDCached()
    const address = await walletAddressCached()
    const ethWithdrawalEventData  = await     getETHWithdrawals(address, networkID)
    const lastOutboxEntryIndexDec = await getLatestOutboxEntryIndex(networkID)

    const ethWithdrawalData:L2ToL1EventResultPlus[] = []
    for (let  eventData of ethWithdrawalEventData) {
      const {
        destination,
        timestamp,
        data,
        caller,
        uniqueId,
        batchNumber,
        indexInBatch,
        arbBlockNum,
        ethBlockNum,
        callvalue,
      } = eventData
      const batchNumberDec  = batchNumber.toNumber()
      let outgoingMessageState = batchNumberDec > lastOutboxEntryIndexDec ? OutgoingMessageState.UNCONFIRMED: (await getOutGoingMessageStateV2(batchNumber, indexInBatch))

      const allWithdrawalData: L2ToL1EventResultPlus = {
        caller,
        destination,
        uniqueId,
        batchNumber,
        indexInBatch,
        arbBlockNum,
        ethBlockNum,
        timestamp,
        callvalue,
        data,
        type: AssetType.ETH,
        value: callvalue,
        symbol: 'ETH',
        outgoingMessageState
      }
      ethWithdrawalData.push(allWithdrawalData)
    }
    return ethWithdrawalData
=======
  const getTokenDecimals = async (_l1Address: string) => {
    const l1Address = _l1Address.toLocaleLowerCase()
    const dec = addressToDecimals[l1Address]
    if (dec) {
      return dec
    }
    try {
      const token = ERC20__factory.connect(l1Address, bridge.l1Provider)
      const decimals = await token.decimals()
      addressToDecimals[l1Address] = decimals
      return decimals
    } catch (err) {
      console.warn('could not get token decimals', err)
      return 18
    }
  }

  const getEthWithdrawals = async (filter?: ethers.providers.Filter) => {
    const address = await walletAddressCached()
    const t = new Date().getTime()
    const withdrawalData = await bridge.getL2ToL1EventData(address, filter)

    console.log(
      `*** got eth withdraw event in ${
        (new Date().getTime() - t) / 1000
      } seconds ***`
    )

    const outgoingMessageStates = await Promise.all(
      withdrawalData.map((eventData: L2ToL1EventResult) =>
        getOutGoingMessageState(eventData.batchNumber, eventData.indexInBatch)
      )
    )

    return withdrawalData
      .map((eventData, i) => {
        const {
          caller,
          destination,
          uniqueId,
          batchNumber,
          indexInBatch,
          arbBlockNum,
          ethBlockNum,
          timestamp,
          callvalue,
          data
        } = eventData

        if (!data || data === '0x') {
          // is an eth withdrawal
          const allWithdrawalData: L2ToL1EventResultPlus = {
            caller,
            destination,
            uniqueId,
            batchNumber,
            indexInBatch,
            arbBlockNum,
            ethBlockNum,
            timestamp,
            callvalue,
            data,
            type: AssetType.ETH,
            value: callvalue,
            symbol: 'ETH',
            outgoingMessageState: outgoingMessageStates[i],
            decimals: 18
          }
          return allWithdrawalData
        }
      })
      .filter((x): x is L2ToL1EventResultPlus => !!x)
>>>>>>> 31df0d56
  }

  const getTokenWithdrawals = async (
    gatewayAddresses: string[],
    filter?: ethers.providers.Filter
  ) => {
    const address = await walletAddressCached()
    const t = new Date().getTime()

    const gateWayWithdrawalsResultsNested = await Promise.all(
      gatewayAddresses.map(gatewayAddress =>
        bridge.getGatewayWithdrawEventData(gatewayAddress, address, filter)
      )
    )
    console.log(
      `*** got token gateway event data in ${
        (new Date().getTime() - t) / 1000
      } seconds *** `
    )

    const gateWayWithdrawalsResults = gateWayWithdrawalsResultsNested.flat()
    const symbols = await Promise.all(
      gateWayWithdrawalsResults.map(withdrawEventData =>
        getTokenSymbol(withdrawEventData.l1Token)
      )
    )
    const decimals = await Promise.all(
      gateWayWithdrawalsResults.map(withdrawEventData =>
        getTokenDecimals(withdrawEventData.l1Token)
      )
    )

    const l2Txns = await Promise.all(
      gateWayWithdrawalsResults.map(withdrawEventData =>
        bridge.getL2Transaction(withdrawEventData.txHash)
      )
    )
    // pause to space out queries for rate limit:
    await wait(500 * l2Txns.length)

    const outgoingMessageStates = await Promise.all(
      gateWayWithdrawalsResults.map((withdrawEventData, i) => {
        const eventDataArr = bridge.getWithdrawalsInL2Transaction(l2Txns[i])
        // TODO: length != 1
        const { batchNumber, indexInBatch } = eventDataArr[0]
        return getOutGoingMessageState(batchNumber, indexInBatch)
      })
    )
    return gateWayWithdrawalsResults.map(
      (withdrawEventData: WithdrawalInitiated, i) => {
        // TODO: length != 1
        const eventDataArr = bridge.getWithdrawalsInL2Transaction(l2Txns[i])
        const {
          caller,
          destination,
          uniqueId,
          batchNumber,
          indexInBatch,
          arbBlockNum,
          ethBlockNum,
          timestamp,
          callvalue,
          data
        } = eventDataArr[0]

        const eventDataPlus: L2ToL1EventResultPlus = {
          caller,
          destination,
          uniqueId,
          batchNumber,
          indexInBatch,
          arbBlockNum,
          ethBlockNum,
          timestamp,
          callvalue,
          data,
          type: AssetType.ERC20,
          value: withdrawEventData._amount,
          tokenAddress: withdrawEventData.l1Token,
          outgoingMessageState: outgoingMessageStates[i],
          symbol: symbols[i],
          decimals: decimals[i]
        }
        return eventDataPlus
      }
    )
  }

  const setInitialPendingWithdrawals = async (
    gatewayAddresses: string[],
    filter?: ethers.providers.Filter
  ) => {
    const pendingWithdrawals: PendingWithdrawalsMap = {}
    const t = new Date().getTime()
    console.log('*** Getting initial pending withdrawal data ***')
    const l2ToL1Txns = (
      await Promise.all([
        getEthWithdrawalsV2(filter),
        getTokenWithdrawals(gatewayAddresses, filter)
      ])
    ).flat()

    console.log(
      `*** done getting pending withdrawals, took ${
        Math.round(new Date().getTime() - t) / 1000
      } seconds`
    )

    for (const l2ToL1Thing of l2ToL1Txns) {
      pendingWithdrawals[l2ToL1Thing.uniqueId.toString()] = l2ToL1Thing
    }
    setPendingWithdrawalMap(pendingWithdrawals)
    return
  }

  // call after we've confirmed the outbox entry has been created
  const getOutGoingMessageStateV2 = useCallback(
    async (batchNumber: BigNumber, indexInBatch: BigNumber) => {
      if (
        executedMessagesCache[hashOutgoingMessage(batchNumber, indexInBatch)]
      ) {
        return OutgoingMessageState.EXECUTED
      } else {
        const proofData = await bridge.tryGetProofOnce(batchNumber, indexInBatch)
        // this should never occur
        if(!proofData){
          return OutgoingMessageState.UNCONFIRMED
        }

        const { path } = proofData
        const l1NetworkID= await l1NetworkIDCached()
        const res = await messageHasExecuted(path, batchNumber,l1NetworkID)

        if(res){
          addToExecutedMessagesCache(batchNumber, indexInBatch)
          return OutgoingMessageState.EXECUTED
        } else {
          return OutgoingMessageState.CONFIRMED
        }
      }
    },
    [executedMessagesCache]
  )

  const getOutGoingMessageState = useCallback(
    async (batchNumber: BigNumber, indexInBatch: BigNumber) => {
      if (
        executedMessagesCache[hashOutgoingMessage(batchNumber, indexInBatch)]
      ) {
        return OutgoingMessageState.EXECUTED
      } else {
        return bridge.getOutGoingMessageState(batchNumber, indexInBatch)
      }
    },
    [executedMessagesCache]
  )

  const addToExecutedMessagesCache = useCallback(
    (batchNumber: BigNumber, indexInBatch: BigNumber) => {
      const _executedMessagesCache = { ...executedMessagesCache }
      _executedMessagesCache[hashOutgoingMessage(batchNumber, indexInBatch)] =
        true
      setExecutedMessagesCache(_executedMessagesCache)
    },
    [executedMessagesCache]
  )

  const hashOutgoingMessage = (
    batchNumber: BigNumber,
    indexInBatch: BigNumber
  ) => {
    return batchNumber.toString() + ',' + indexInBatch.toString()
  }

  return {
    walletAddress,
    bridgeTokens: bridgeTokens,
    balances: {
      eth: ethBalances,
      erc20: erc20Balances,
      erc721: erc721Balances,
      update: updateAllBalances
    },
    cache: {
      erc20: ERC20Cache,
      erc721: ERC721Cache,
      expire: expireCache
    },
    eth: {
      deposit: depositEth,
      withdraw: withdrawEth,
      triggerOutbox: triggerOutboxEth,
      updateBalances: updateEthBalances
    },
    token: {
      add: addToken,
      addTokenV2: addTokenV2,
      addTokensStatic,
      updateTokenData,
      approve: approveToken,
      deposit: depositToken,
      withdraw: withdrawToken,
      triggerOutbox: triggerOutboxToken,
      updateBalances: updateTokenBalances
    },
    arbSigner: bridge.l2Bridge.l2Signer,
    transactions: {
      transactions,
      clearPendingTransactions,
      setTransactionConfirmed,
      updateTransaction,
      addTransaction
    },
    pendingWithdrawalsMap: pendingWithdrawalsMap,
    setInitialPendingWithdrawals: setInitialPendingWithdrawals
  }
}<|MERGE_RESOLUTION|>--- conflicted
+++ resolved
@@ -776,8 +776,24 @@
       return '???'
     }
   }
-
-<<<<<<< HEAD
+  const getTokenDecimals = async (_l1Address: string) => {
+    const l1Address = _l1Address.toLocaleLowerCase()
+    const dec = addressToDecimals[l1Address]
+    if (dec) {
+      return dec
+    }
+    try {
+      const token = ERC20__factory.connect(l1Address, bridge.l1Provider)
+      const decimals = await token.decimals()
+      addressToDecimals[l1Address] = decimals
+      return decimals
+    } catch (err) {
+      console.warn('could not get token decimals', err)
+      return 18
+    }
+  }
+
+
   const getEthWithdrawalsV2 = async (filter?:ethers.providers.Filter)=>{
 
     const networkID = await l1NetworkIDCached()
@@ -816,85 +832,12 @@
         type: AssetType.ETH,
         value: callvalue,
         symbol: 'ETH',
-        outgoingMessageState
+        outgoingMessageState,
+        decimals: 18
       }
       ethWithdrawalData.push(allWithdrawalData)
     }
     return ethWithdrawalData
-=======
-  const getTokenDecimals = async (_l1Address: string) => {
-    const l1Address = _l1Address.toLocaleLowerCase()
-    const dec = addressToDecimals[l1Address]
-    if (dec) {
-      return dec
-    }
-    try {
-      const token = ERC20__factory.connect(l1Address, bridge.l1Provider)
-      const decimals = await token.decimals()
-      addressToDecimals[l1Address] = decimals
-      return decimals
-    } catch (err) {
-      console.warn('could not get token decimals', err)
-      return 18
-    }
-  }
-
-  const getEthWithdrawals = async (filter?: ethers.providers.Filter) => {
-    const address = await walletAddressCached()
-    const t = new Date().getTime()
-    const withdrawalData = await bridge.getL2ToL1EventData(address, filter)
-
-    console.log(
-      `*** got eth withdraw event in ${
-        (new Date().getTime() - t) / 1000
-      } seconds ***`
-    )
-
-    const outgoingMessageStates = await Promise.all(
-      withdrawalData.map((eventData: L2ToL1EventResult) =>
-        getOutGoingMessageState(eventData.batchNumber, eventData.indexInBatch)
-      )
-    )
-
-    return withdrawalData
-      .map((eventData, i) => {
-        const {
-          caller,
-          destination,
-          uniqueId,
-          batchNumber,
-          indexInBatch,
-          arbBlockNum,
-          ethBlockNum,
-          timestamp,
-          callvalue,
-          data
-        } = eventData
-
-        if (!data || data === '0x') {
-          // is an eth withdrawal
-          const allWithdrawalData: L2ToL1EventResultPlus = {
-            caller,
-            destination,
-            uniqueId,
-            batchNumber,
-            indexInBatch,
-            arbBlockNum,
-            ethBlockNum,
-            timestamp,
-            callvalue,
-            data,
-            type: AssetType.ETH,
-            value: callvalue,
-            symbol: 'ETH',
-            outgoingMessageState: outgoingMessageStates[i],
-            decimals: 18
-          }
-          return allWithdrawalData
-        }
-      })
-      .filter((x): x is L2ToL1EventResultPlus => !!x)
->>>>>>> 31df0d56
   }
 
   const getTokenWithdrawals = async (
