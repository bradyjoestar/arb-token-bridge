--- conflicted
+++ resolved
@@ -1,11 +1,7 @@
 import React, { FormEventHandler, useContext, useMemo, useState } from 'react'
 
 import { BigNumber } from 'ethers'
-<<<<<<< HEAD
-import { isAddress } from 'ethers/lib/utils'
-=======
-import { formatEther, isAddress, formatUnits } from 'ethers/lib/utils'
->>>>>>> fbf391c6
+import { isAddress, formatUnits } from 'ethers/lib/utils'
 import Loader from 'react-loader-spinner'
 import { BridgeToken } from 'token-bridge-sdk'
 
@@ -101,6 +97,7 @@
 
       <p className="flex items-center text-base leading-6 font-medium text-gray-900">
         {balance ? (
+          // @ts-ignore
           +formatUnits(balance, token?.decimals || 18)
         ) : (
           <Loader
