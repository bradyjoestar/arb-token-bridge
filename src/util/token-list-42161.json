--- conflicted
+++ resolved
@@ -1,896 +1,4 @@
 {
-<<<<<<< HEAD
-  "name": "Arbitrum One",
-  "timestamp": "2021-09-21T21:40:11.464Z",
-  "version": {
-    "major": 1,
-    "minor": 9,
-    "patch": 3
-  },
-  "tokens": [
-    {
-      "logoURI": "https://zapper.fi/images/0XBTC-icon.png",
-      "chainId": 42161,
-      "address": "0x7cb16cb78ea464aD35c8a50ABF95dff3c9e09d5d",
-      "name": "0xBitcoin Token",
-      "symbol": "0xBTC",
-      "decimals": 8,
-      "extensions": {
-        "l1Address": "0xB6eD7644C69416d67B522e20bC294A9a9B405B31",
-        "l1GatewayAddress": "0xa3A7B6F88361F48403514059F1F16C8E78d60EeC"
-      }
-    },
-    {
-      "chainId": 42161,
-      "address": "0x03b95f1C84Af0607afd5dD87ca1FDE7572aa827F",
-      "name": "Agave",
-      "symbol": "AGVE",
-      "decimals": 18,
-      "extensions": {
-        "l1Address": "0x0b006E475620Af076915257C6A9E40635AbdBBAd",
-        "l1GatewayAddress": "0xa3A7B6F88361F48403514059F1F16C8E78d60EeC"
-      }
-    },
-    {
-      "logoURI": "https://zapper.fi/images/ALCH-icon.png",
-      "chainId": 42161,
-      "address": "0x0e15258734300290a651FdBAe8dEb039a8E7a2FA",
-      "name": "Alchemy",
-      "symbol": "ALCH",
-      "decimals": 18,
-      "extensions": {
-        "l1Address": "0x0000A1c00009A619684135B824Ba02f7FbF3A572",
-        "l1GatewayAddress": "0xa3A7B6F88361F48403514059F1F16C8E78d60EeC"
-      }
-    },
-    {
-      "chainId": 42161,
-      "address": "0x3abccA0b837ce28A4b2447aDD3ca7EE69Df0ef24",
-      "name": "Amy Finance Token",
-      "symbol": "AMY",
-      "decimals": 18,
-      "extensions": {
-        "l1Address": "0x282dB609e787A132391Eb64820ba6129FceB2695",
-        "l1GatewayAddress": "0xa3A7B6F88361F48403514059F1F16C8E78d60EeC"
-      }
-    },
-    {
-      "logoURI": "https://zapper.fi/images/AUC-icon.png",
-      "chainId": 42161,
-      "address": "0xea986d33eF8a20A96120ecc44dBdD49830192043",
-      "name": "Auctus Token",
-      "symbol": "AUC",
-      "decimals": 18,
-      "extensions": {
-        "l1Address": "0xc12d099be31567add4e4e4d0D45691C3F58f5663",
-        "l1GatewayAddress": "0xa3A7B6F88361F48403514059F1F16C8E78d60EeC"
-      }
-    },
-    {
-      "logoURI": "https://zapper.fi/images/BAC-icon.png",
-      "chainId": 42161,
-      "address": "0x6F67043201C903bbCBC129750CB3b328Dd56a0a5",
-      "name": "BAC",
-      "symbol": "BAC",
-      "decimals": 18,
-      "extensions": {
-        "l1Address": "0x3449FC1Cd036255BA1EB19d65fF4BA2b8903A69a",
-        "l1GatewayAddress": "0xa3A7B6F88361F48403514059F1F16C8E78d60EeC"
-      }
-    },
-    {
-      "logoURI": "https://raw.githubusercontent.com/trustwallet/assets/master/blockchains/ethereum/assets/0x3472A5A71965499acd81997a54BBA8D852C6E53d/logo.png",
-      "chainId": 42161,
-      "address": "0xBfa641051Ba0a0Ad1b0AcF549a89536A0D76472E",
-      "name": "Badger",
-      "symbol": "BADGER",
-      "decimals": 18,
-      "extensions": {
-        "l1Address": "0x3472A5A71965499acd81997a54BBA8D852C6E53d",
-        "l1GatewayAddress": "0xa3A7B6F88361F48403514059F1F16C8E78d60EeC"
-      }
-    },
-    {
-      "logoURI": "https://raw.githubusercontent.com/trustwallet/assets/master/blockchains/ethereum/assets/0xba100000625a3754423978a60c9317c58a424e3D/logo.png",
-      "chainId": 42161,
-      "address": "0x040d1EdC9569d4Bab2D15287Dc5A4F10F56a56B8",
-      "name": "Balancer",
-      "symbol": "BAL",
-      "decimals": 18,
-      "extensions": {
-        "l1Address": "0xba100000625a3754423978a60c9317c58a424e3D",
-        "l1GatewayAddress": "0xa3A7B6F88361F48403514059F1F16C8E78d60EeC"
-      }
-    },
-    {
-      "chainId": 42161,
-      "address": "0xBbFbde08Bf1BE235a3Fa97d6A27fFfA19Ac4a8a8",
-      "name": "BarkCoin",
-      "symbol": "BARK",
-      "decimals": 18,
-      "extensions": {
-        "l1Address": "0x5BD7EF7113a32b56127ac32272609c42c97849fF",
-        "l1GatewayAddress": "0xa3A7B6F88361F48403514059F1F16C8E78d60EeC"
-      }
-    },
-    {
-      "logoURI": "https://raw.githubusercontent.com/trustwallet/assets/master/blockchains/ethereum/assets/0x0391D2021f89DC339F60Fff84546EA23E337750f/logo.png",
-      "chainId": 42161,
-      "address": "0x0D81E50bC677fa67341c44D7eaA9228DEE64A4e1",
-      "name": "BarnBridge Governance Token",
-      "symbol": "BOND",
-      "decimals": 18,
-      "extensions": {
-        "l1Address": "0x0391D2021f89DC339F60Fff84546EA23E337750f",
-        "l1GatewayAddress": "0xa3A7B6F88361F48403514059F1F16C8E78d60EeC"
-      }
-    },
-    {
-      "logoURI": "https://raw.githubusercontent.com/trustwallet/assets/master/blockchains/ethereum/assets/0xb683D83a532e2Cb7DFa5275eED3698436371cc9f/logo.png",
-      "chainId": 42161,
-      "address": "0xBA9a5Dd807c9F072850bE15a52dF3408BA25Fd18",
-      "name": "BTU Protocol",
-      "symbol": "BTU",
-      "decimals": 18,
-      "extensions": {
-        "l1Address": "0xb683D83a532e2Cb7DFa5275eED3698436371cc9f",
-        "l1GatewayAddress": "0xa3A7B6F88361F48403514059F1F16C8E78d60EeC"
-      }
-    },
-    {
-      "logoURI": "https://zapper.fi/images/CAP-icon.png",
-      "chainId": 42161,
-      "address": "0x031d35296154279DC1984dCD93E392b1f946737b",
-      "name": "Cap",
-      "symbol": "CAP",
-      "decimals": 18,
-      "extensions": {
-        "l1Address": "0x43044f861ec040DB59A7e324c40507adDb673142",
-        "l1GatewayAddress": "0xa3A7B6F88361F48403514059F1F16C8E78d60EeC"
-      }
-    },
-    {
-      "logoURI": "https://zapper.fi/images/CELR-icon.png",
-      "chainId": 42161,
-      "address": "0x3a8B787f78D775AECFEEa15706D4221B40F345AB",
-      "name": "CelerToken",
-      "symbol": "CELR",
-      "decimals": 18,
-      "extensions": {
-        "l1Address": "0x4F9254C83EB525f9FCf346490bbb3ed28a81C667",
-        "l1GatewayAddress": "0xa3A7B6F88361F48403514059F1F16C8E78d60EeC"
-      }
-    },
-    {
-      "logoURI": "https://zapper.fi/images/COMP-icon.png",
-      "chainId": 42161,
-      "address": "0x354A6dA3fcde098F8389cad84b0182725c6C91dE",
-      "name": "Compound",
-      "symbol": "COMP",
-      "decimals": 18,
-      "extensions": {
-        "l1Address": "0xc00e94Cb662C3520282E6f5717214004A7f26888",
-        "l1GatewayAddress": "0xa3A7B6F88361F48403514059F1F16C8E78d60EeC"
-      }
-    },
-    {
-      "logoURI": "https://raw.githubusercontent.com/trustwallet/assets/master/blockchains/ethereum/assets/0xDDB3422497E61e13543BeA06989C0789117555c5/logo.png",
-      "chainId": 42161,
-      "address": "0x6FE14d3CC2f7bDdffBa5CdB3BBE7467dd81ea101",
-      "name": "COTI Token",
-      "symbol": "COTI",
-      "decimals": 18,
-      "extensions": {
-        "l1Address": "0xDDB3422497E61e13543BeA06989C0789117555c5",
-        "l1GatewayAddress": "0xa3A7B6F88361F48403514059F1F16C8E78d60EeC"
-      }
-    },
-    {
-      "logoURI": "https://raw.githubusercontent.com/trustwallet/assets/master/blockchains/ethereum/assets/0x2ba592F78dB6436527729929AAf6c908497cB200/logo.png",
-      "chainId": 42161,
-      "address": "0xf4D48Ce3ee1Ac3651998971541bAdbb9A14D7234",
-      "name": "Cream",
-      "symbol": "CREAM",
-      "decimals": 18,
-      "extensions": {
-        "l1Address": "0x2ba592F78dB6436527729929AAf6c908497cB200",
-        "l1GatewayAddress": "0xa3A7B6F88361F48403514059F1F16C8E78d60EeC"
-      }
-    },
-    {
-      "logoURI": "https://raw.githubusercontent.com/trustwallet/assets/master/blockchains/ethereum/assets/0xD533a949740bb3306d119CC777fa900bA034cd52/logo.png",
-      "chainId": 42161,
-      "address": "0x11cDb42B0EB46D95f990BeDD4695A6e3fA034978",
-      "name": "Curve DAO Token",
-      "symbol": "CRV",
-      "decimals": 18,
-      "extensions": {
-        "l1Address": "0xD533a949740bb3306d119CC777fa900bA034cd52",
-        "l1GatewayAddress": "0xa3A7B6F88361F48403514059F1F16C8E78d60EeC"
-      }
-    },
-    {
-      "logoURI": "https://zapper.fi/images/DAI-icon.png",
-      "chainId": 42161,
-      "address": "0xDA10009cBd5D07dd0CeCc66161FC93D7c9000da1",
-      "name": "Dai Stablecoin",
-      "symbol": "DAI",
-      "decimals": 18,
-      "extensions": {
-        "l1Address": "0x6B175474E89094C44Da98b954EedeAC495271d0F",
-        "l1GatewayAddress": "0xD3B5b60020504bc3489D6949d545893982BA3011"
-      }
-    },
-    {
-      "logoURI": "https://zapper.fi/images/DEFI5-icon.png",
-      "chainId": 42161,
-      "address": "0xdeBa25AF35e4097146d7629055E0EC3C71706324",
-      "name": "DEFI Top 5 Tokens Index",
-      "symbol": "DEFI5",
-      "decimals": 18,
-      "extensions": {
-        "l1Address": "0xfa6de2697D59E88Ed7Fc4dFE5A33daC43565ea41",
-        "l1GatewayAddress": "0xa3A7B6F88361F48403514059F1F16C8E78d60EeC"
-      }
-    },
-    {
-      "logoURI": "https://zapper.fi/images/DEGEN-icon.png",
-      "chainId": 42161,
-      "address": "0xAE6e3540E97b0b9EA8797B157B510e133afb6282",
-      "name": "DEGEN Index",
-      "symbol": "DEGEN",
-      "decimals": 18,
-      "extensions": {
-        "l1Address": "0x126c121f99e1E211dF2e5f8De2d96Fa36647c855",
-        "l1GatewayAddress": "0xa3A7B6F88361F48403514059F1F16C8E78d60EeC"
-      }
-    },
-    {
-      "logoURI": "https://zapper.fi/images/DF-icon.png",
-      "chainId": 42161,
-      "address": "0xaE6aab43C4f3E0cea4Ab83752C278f8dEbabA689",
-      "name": "dForce",
-      "symbol": "DF",
-      "decimals": 18,
-      "extensions": {
-        "l1Address": "0x431ad2ff6a9C365805eBaD47Ee021148d6f7DBe0",
-        "l1GatewayAddress": "0xcEe284F754E854890e311e3280b767F80797180d"
-      }
-    },
-    {
-      "chainId": 42161,
-      "address": "0x1D54Aa7E322e02A0453c0F2fA21505cE7F2E9E93",
-      "name": "DFYN Token",
-      "symbol": "DFYN",
-      "decimals": 18,
-      "extensions": {
-        "l1Address": "0x9695e0114e12C0d3A3636fAb5A18e6b737529023",
-        "l1GatewayAddress": "0xa3A7B6F88361F48403514059F1F16C8E78d60EeC"
-      }
-    },
-    {
-      "logoURI": "https://raw.githubusercontent.com/trustwallet/assets/master/blockchains/ethereum/assets/0xca1207647Ff814039530D7d35df0e1Dd2e91Fa84/logo.png",
-      "chainId": 42161,
-      "address": "0x8038F3C971414FD1FC220bA727F2D4A0fC98cb65",
-      "name": "dHedge DAO Token",
-      "symbol": "DHT",
-      "decimals": 18,
-      "extensions": {
-        "l1Address": "0xca1207647Ff814039530D7d35df0e1Dd2e91Fa84",
-        "l1GatewayAddress": "0xa3A7B6F88361F48403514059F1F16C8E78d60EeC"
-      }
-    },
-    {
-      "logoURI": "https://raw.githubusercontent.com/trustwallet/assets/master/blockchains/ethereum/assets/0x43Dfc4159D86F3A37A5A4B3D4580b888ad7d4DDd/logo.png",
-      "chainId": 42161,
-      "address": "0x69Eb4FA4a2fbd498C257C57Ea8b7655a2559A581",
-      "name": "DODO bird",
-      "symbol": "DODO",
-      "decimals": 18,
-      "extensions": {
-        "l1Address": "0x43Dfc4159D86F3A37A5A4B3D4580b888ad7d4DDd",
-        "l1GatewayAddress": "0xa3A7B6F88361F48403514059F1F16C8E78d60EeC"
-      }
-    },
-    {
-      "chainId": 42161,
-      "address": "0x4425742F1EC8D98779690b5A3A6276Db85Ddc01A",
-      "name": "The Doge NFT",
-      "symbol": "DOG",
-      "decimals": 18,
-      "extensions": {
-        "l1Address": "0xBAac2B4491727D78D2b78815144570b9f2Fe8899",
-        "l1GatewayAddress": "0xa3A7B6F88361F48403514059F1F16C8E78d60EeC"
-      }
-    },
-    {
-      "chainId": 42161,
-      "address": "0xA7Aa2921618e3D63dA433829d448b58C9445A4c3",
-      "name": "DeversiFi Token",
-      "symbol": "DVF",
-      "decimals": 18,
-      "extensions": {
-        "l1Address": "0xDDdddd4301A082e62E84e43F474f044423921918",
-        "l1GatewayAddress": "0xa3A7B6F88361F48403514059F1F16C8E78d60EeC"
-      }
-    },
-    {
-      "logoURI": "https://zapper.fi/images/DXD-icon.png",
-      "chainId": 42161,
-      "address": "0xC3Ae0333F0F34aa734D5493276223d95B8F9Cb37",
-      "name": "DXdao",
-      "symbol": "DXD",
-      "decimals": 18,
-      "extensions": {
-        "l1Address": "0xa1d65E8fB6e87b60FECCBc582F7f97804B725521",
-        "l1GatewayAddress": "0xa3A7B6F88361F48403514059F1F16C8E78d60EeC"
-      }
-    },
-    {
-      "chainId": 42161,
-      "address": "0x969131D8ddC06C2Be11a13e6E7fACF22CF57d95e",
-      "name": "dForce EUR",
-      "symbol": "EUX",
-      "decimals": 18,
-      "extensions": {
-        "l1Address": "0xb986F3a2d91d3704Dc974A24FB735dCc5E3C1E70",
-        "l1GatewayAddress": "0xa3A7B6F88361F48403514059F1F16C8E78d60EeC"
-      }
-    },
-    {
-      "logoURI": "https://zapper.fi/images/FOR-icon.png",
-      "chainId": 42161,
-      "address": "0x3816e40c1eB106c8fb7c05f901cfD58C7292D051",
-      "name": "The Force Token",
-      "symbol": "FOR",
-      "decimals": 18,
-      "extensions": {
-        "l1Address": "0x1FCdcE58959f536621d76f5b7FfB955baa5A672F",
-        "l1GatewayAddress": "0xa3A7B6F88361F48403514059F1F16C8E78d60EeC"
-      }
-    },
-    {
-      "logoURI": "https://zapper.fi/images/FUSE-icon.png",
-      "chainId": 42161,
-      "address": "0xBDeF0E9ef12E689F366fe494A7A7D0dad25D9286",
-      "name": "Fuse Token",
-      "symbol": "FUSE",
-      "decimals": 18,
-      "extensions": {
-        "l1Address": "0x970B9bB2C0444F5E81e9d0eFb84C8ccdcdcAf84d",
-        "l1GatewayAddress": "0xa3A7B6F88361F48403514059F1F16C8E78d60EeC"
-      }
-    },
-    {
-      "chainId": 42161,
-      "address": "0x590020B1005b8b25f1a2C82c5f743c540dcfa24d",
-      "name": "GMX",
-      "symbol": "GMX",
-      "decimals": 18,
-      "extensions": {
-        "l1Address": "0xbc30049ADC73dE06D7a98A5189203aAC66B2c830",
-        "l1GatewayAddress": "0xa3A7B6F88361F48403514059F1F16C8E78d60EeC"
-      }
-    },
-    {
-      "logoURI": "https://zapper.fi/images/GNO-icon.png",
-      "chainId": 42161,
-      "address": "0xa0b862F60edEf4452F25B4160F177db44DeB6Cf1",
-      "name": "Gnosis Token",
-      "symbol": "GNO",
-      "decimals": 18,
-      "extensions": {
-        "l1Address": "0x6810e776880C02933D47DB1b9fc05908e5386b96",
-        "l1GatewayAddress": "0xa3A7B6F88361F48403514059F1F16C8E78d60EeC"
-      }
-    },
-    {
-      "logoURI": "https://zapper.fi/images/GOVI-icon.png",
-      "chainId": 42161,
-      "address": "0x07E49d5dE43DDA6162Fa28D24d5935C151875283",
-      "name": "GOVI",
-      "symbol": "GOVI",
-      "decimals": 18,
-      "extensions": {
-        "l1Address": "0xeEAA40B28A2d1b0B08f6f97bB1DD4B75316c6107",
-        "l1GatewayAddress": "0xa3A7B6F88361F48403514059F1F16C8E78d60EeC"
-      }
-    },
-    {
-      "logoURI": "https://zapper.fi/images/GRT-icon.png",
-      "chainId": 42161,
-      "address": "0x23A941036Ae778Ac51Ab04CEa08Ed6e2FE103614",
-      "name": "Graph Token",
-      "symbol": "GRT",
-      "decimals": 18,
-      "extensions": {
-        "l1Address": "0xc944E90C64B2c07662A292be6244BDf05Cda44a7",
-        "l1GatewayAddress": "0xa3A7B6F88361F48403514059F1F16C8E78d60EeC"
-      }
-    },
-    {
-      "chainId": 42161,
-      "address": "0x9c67eE39e3C4954396b9142010653F17257dd39C",
-      "name": "Impermax",
-      "symbol": "IMX",
-      "decimals": 18,
-      "extensions": {
-        "l1Address": "0x7b35Ce522CB72e4077BaeB96Cb923A5529764a00",
-        "l1GatewayAddress": "0xa3A7B6F88361F48403514059F1F16C8E78d60EeC"
-      }
-    },
-    {
-      "logoURI": "https://zapper.fi/images/KUN-icon.png",
-      "chainId": 42161,
-      "address": "0x04cb2d263a7489f02d813eaaB9Ba1bb8466347F2",
-      "name": "QIAN governance token",
-      "symbol": "KUN",
-      "decimals": 18,
-      "extensions": {
-        "l1Address": "0x65d9bC970aA9B2413027fA339F7f179B3F3f2604",
-        "l1GatewayAddress": "0xa3A7B6F88361F48403514059F1F16C8E78d60EeC"
-      }
-    },
-    {
-      "chainId": 42161,
-      "address": "0x3CD1833Ce959E087D0eF0Cb45ed06BffE60F23Ba",
-      "name": "Land",
-      "symbol": "LAND",
-      "decimals": 18,
-      "extensions": {
-        "l1Address": "0x3258cd8134b6b28e814772dD91D5EcceEa512818",
-        "l1GatewayAddress": "0xcEe284F754E854890e311e3280b767F80797180d"
-      }
-    },
-    {
-      "logoURI": "https://zapper.fi/images/LINK-icon.png",
-      "chainId": 42161,
-      "address": "0xf97f4df75117a78c1A5a0DBb814Af92458539FB4",
-      "name": "ChainLink Token",
-      "symbol": "LINK",
-      "decimals": 18,
-      "extensions": {
-        "l1Address": "0x514910771AF9Ca656af840dff83E8264EcF986CA",
-        "l1GatewayAddress": "0xa3A7B6F88361F48403514059F1F16C8E78d60EeC"
-      }
-    },
-    {
-      "logoURI": "https://raw.githubusercontent.com/trustwallet/assets/master/blockchains/ethereum/assets/0xBBbbCA6A901c926F240b89EacB641d8Aec7AEafD/logo.png",
-      "chainId": 42161,
-      "address": "0x46d0cE7de6247b0A95f67b43B589b4041BaE7fbE",
-      "name": "LoopringCoin V2",
-      "symbol": "LRC",
-      "decimals": 18,
-      "extensions": {
-        "l1Address": "0xBBbbCA6A901c926F240b89EacB641d8Aec7AEafD",
-        "l1GatewayAddress": "0xa3A7B6F88361F48403514059F1F16C8E78d60EeC"
-      }
-    },
-    {
-      "logoURI": "https://zapper.fi/images/MATH-icon.png",
-      "chainId": 42161,
-      "address": "0x99F40b01BA9C469193B360f72740E416B17Ac332",
-      "name": "MATH Token",
-      "symbol": "MATH",
-      "decimals": 18,
-      "extensions": {
-        "l1Address": "0x08d967bb0134F2d07f7cfb6E246680c53927DD30",
-        "l1GatewayAddress": "0xa3A7B6F88361F48403514059F1F16C8E78d60EeC"
-      }
-    },
-    {
-      "logoURI": "https://zapper.fi/images/MCB-icon.png",
-      "chainId": 42161,
-      "address": "0x4e352cF164E64ADCBad318C3a1e222E9EBa4Ce42",
-      "name": "MCDEX Token",
-      "symbol": "MCB",
-      "decimals": 18,
-      "extensions": {
-        "l1Address": "0x4e352cF164E64ADCBad318C3a1e222E9EBa4Ce42",
-        "l1GatewayAddress": "0xcEe284F754E854890e311e3280b767F80797180d"
-      }
-    },
-    {
-      "logoURI": "https://raw.githubusercontent.com/trustwallet/assets/master/blockchains/ethereum/assets/0x9f8F72aA9304c8B593d555F12eF6589cC3A579A2/logo.png",
-      "chainId": 42161,
-      "address": "0x2e9a6Df78E42a30712c10a9Dc4b1C8656f8F2879",
-      "name": "Maker",
-      "symbol": "MKR",
-      "decimals": 18,
-      "extensions": {
-        "l1Address": "0x9f8F72aA9304c8B593d555F12eF6589cC3A579A2",
-        "l1GatewayAddress": "0xa3A7B6F88361F48403514059F1F16C8E78d60EeC"
-      }
-    },
-    {
-      "logoURI": "https://zapper.fi/images/MTA-icon.png",
-      "chainId": 42161,
-      "address": "0x5298Ee77A8f9E226898403eBAC33e68a62F770A0",
-      "name": "Meta",
-      "symbol": "MTA",
-      "decimals": 18,
-      "extensions": {
-        "l1Address": "0xa3BeD4E1c75D00fa6f4E5E6922DB7261B5E9AcD2",
-        "l1GatewayAddress": "0xa3A7B6F88361F48403514059F1F16C8E78d60EeC"
-      }
-    },
-    {
-      "logoURI": "https://zapper.fi/images/NDX-icon.png",
-      "chainId": 42161,
-      "address": "0xB965029343D55189c25a7f3e0c9394DC0F5D41b1",
-      "name": "Indexed",
-      "symbol": "NDX",
-      "decimals": 18,
-      "extensions": {
-        "l1Address": "0x86772b1409b61c639EaAc9Ba0AcfBb6E238e5F83",
-        "l1GatewayAddress": "0xa3A7B6F88361F48403514059F1F16C8E78d60EeC"
-      }
-    },
-    {
-      "chainId": 42161,
-      "address": "0xd67D9F7E018B4e7613b0251BBe3Ba3988Baf7C16",
-      "name": "New era",
-      "symbol": "NEC",
-      "decimals": 18,
-      "extensions": {
-        "l1Address": "0x1353a77abD236207D0588bCbBb52Bc3087f85351",
-        "l1GatewayAddress": "0xa3A7B6F88361F48403514059F1F16C8E78d60EeC"
-      }
-    },
-    {
-      "logoURI": "https://zapper.fi/images/OCTO-icon.png",
-      "chainId": 42161,
-      "address": "0x52f5d9B3a2bB89D3aEC5829A3415c21115aCD633",
-      "name": "Octo.fi",
-      "symbol": "OCTO",
-      "decimals": 18,
-      "extensions": {
-        "l1Address": "0x7240aC91f01233BaAf8b064248E80feaA5912BA3",
-        "l1GatewayAddress": "0xa3A7B6F88361F48403514059F1F16C8E78d60EeC"
-      }
-    },
-    {
-      "logoURI": "https://zapper.fi/images/OHM-icon.png",
-      "chainId": 42161,
-      "address": "0x6E6a3D8F1AfFAc703B1aEF1F43B8D2321bE40043",
-      "name": "Olympus",
-      "symbol": "OHM",
-      "decimals": 9,
-      "extensions": {
-        "l1Address": "0x383518188C0C6d7730D91b2c03a03C837814a899",
-        "l1GatewayAddress": "0xa3A7B6F88361F48403514059F1F16C8E78d60EeC"
-      }
-    },
-    {
-      "logoURI": "https://zapper.fi/images/OVR-icon.png",
-      "chainId": 42161,
-      "address": "0x55704A0e9E2eb59E176C5b69655DbD3DCDCFc0F0",
-      "name": "OVR",
-      "symbol": "OVR",
-      "decimals": 18,
-      "extensions": {
-        "l1Address": "0x21BfBDa47A0B4B5b1248c767Ee49F7caA9B23697",
-        "l1GatewayAddress": "0xa3A7B6F88361F48403514059F1F16C8E78d60EeC"
-      }
-    },
-    {
-      "logoURI": "https://raw.githubusercontent.com/trustwallet/assets/master/blockchains/ethereum/assets/0x429881672B9AE42b8EbA0E26cD9C73711b891Ca5/logo.png",
-      "chainId": 42161,
-      "address": "0x965772e0E9c84b6f359c8597C891108DcF1c5B1A",
-      "name": "PickleToken",
-      "symbol": "PICKLE",
-      "decimals": 18,
-      "extensions": {
-        "l1Address": "0x429881672B9AE42b8EbA0E26cD9C73711b891Ca5",
-        "l1GatewayAddress": "0xa3A7B6F88361F48403514059F1F16C8E78d60EeC"
-      }
-    },
-    {
-      "chainId": 42161,
-      "address": "0x3642c0680329ae3e103E2B5AB29DDfed4d43CBE5",
-      "name": "Plenny",
-      "symbol": "PL2",
-      "decimals": 18,
-      "extensions": {
-        "l1Address": "0x3642c0680329ae3e103E2B5AB29DDfed4d43CBE5",
-        "l1GatewayAddress": "0xcEe284F754E854890e311e3280b767F80797180d"
-      }
-    },
-    {
-      "logoURI": "https://zapper.fi/images/PREMIA-icon.png",
-      "chainId": 42161,
-      "address": "0x51fC0f6660482Ea73330E414eFd7808811a57Fa2",
-      "name": "Premia",
-      "symbol": "PREMIA",
-      "decimals": 18,
-      "extensions": {
-        "l1Address": "0x6399C842dD2bE3dE30BF99Bc7D1bBF6Fa3650E70",
-        "l1GatewayAddress": "0xa3A7B6F88361F48403514059F1F16C8E78d60EeC"
-      }
-    },
-    {
-      "logoURI": "https://raw.githubusercontent.com/trustwallet/assets/master/blockchains/ethereum/assets/0xD291E7a03283640FDc51b121aC401383A46cC623/logo.png",
-      "chainId": 42161,
-      "address": "0xef888bcA6AB6B1d26dbeC977C455388ecd794794",
-      "name": "Rari Governance Token",
-      "symbol": "RGT",
-      "decimals": 18,
-      "extensions": {
-        "l1Address": "0xD291E7a03283640FDc51b121aC401383A46cC623",
-        "l1GatewayAddress": "0xa3A7B6F88361F48403514059F1F16C8E78d60EeC"
-      }
-    },
-    {
-      "logoURI": "https://zapper.fi/images/ROUTE-icon.png",
-      "chainId": 42161,
-      "address": "0x5298060A95205BE6Dd4aBc21910A4bB23D6DCD8b",
-      "name": "Route",
-      "symbol": "ROUTE",
-      "decimals": 18,
-      "extensions": {
-        "l1Address": "0x16ECCfDbb4eE1A85A33f3A9B21175Cd7Ae753dB4",
-        "l1GatewayAddress": "0xa3A7B6F88361F48403514059F1F16C8E78d60EeC"
-      }
-    },
-    {
-      "logoURI": "https://zapper.fi/images/SAKE-icon.png",
-      "chainId": 42161,
-      "address": "0x552E4e96A0Ce6D36d161b63984848c8dAC471ea2",
-      "name": "SakeToken",
-      "symbol": "SAKE",
-      "decimals": 18,
-      "extensions": {
-        "l1Address": "0x066798d9ef0833ccc719076Dab77199eCbd178b0",
-        "l1GatewayAddress": "0xa3A7B6F88361F48403514059F1F16C8E78d60EeC"
-      }
-    },
-    {
-      "logoURI": "https://zapper.fi/images/SDT-icon.png",
-      "chainId": 42161,
-      "address": "0x7bA4a00d54A07461D9DB2aEF539e91409943AdC9",
-      "name": "Stake DAO Token",
-      "symbol": "SDT",
-      "decimals": 18,
-      "extensions": {
-        "l1Address": "0x73968b9a57c6E53d41345FD57a6E6ae27d6CDB2F",
-        "l1GatewayAddress": "0xa3A7B6F88361F48403514059F1F16C8E78d60EeC"
-      }
-    },
-    {
-      "chainId": 42161,
-      "address": "0xe5a5Efe7ec8cdFA5F031D5159839A3b5E11B2e0F",
-      "name": "Sperax",
-      "symbol": "SPA",
-      "decimals": 18,
-      "extensions": {
-        "l1Address": "0xB4A3B0Faf0Ab53df58001804DdA5Bfc6a3D59008",
-        "l1GatewayAddress": "0xa3A7B6F88361F48403514059F1F16C8E78d60EeC"
-      }
-    },
-    {
-      "chainId": 42161,
-      "address": "0x3E6648C5a70A150A88bCE65F4aD4d506Fe15d2AF",
-      "name": "Spell Token",
-      "symbol": "SPELL",
-      "decimals": 18,
-      "extensions": {
-        "l1Address": "0x090185f2135308BaD17527004364eBcC2D37e5F6",
-        "l1GatewayAddress": "0xa3A7B6F88361F48403514059F1F16C8E78d60EeC"
-      }
-    },
-    {
-      "chainId": 42161,
-      "address": "0x20f9628a485ebCc566622314f6e07E7Ee61fF332",
-      "name": "SUM",
-      "symbol": "SUM",
-      "decimals": 18,
-      "extensions": {
-        "l1Address": "0x043C308BB8a5aE96D0093444be7f56459F1340b1",
-        "l1GatewayAddress": "0xa3A7B6F88361F48403514059F1F16C8E78d60EeC"
-      }
-    },
-    {
-      "logoURI": "https://raw.githubusercontent.com/trustwallet/assets/master/blockchains/ethereum/assets/0x6B3595068778DD592e39A122f4f5a5cF09C90fE2/logo.png",
-      "chainId": 42161,
-      "address": "0xd4d42F0b6DEF4CE0383636770eF773390d85c61A",
-      "name": "SushiToken",
-      "symbol": "SUSHI",
-      "decimals": 18,
-      "extensions": {
-        "l1Address": "0x6B3595068778DD592e39A122f4f5a5cF09C90fE2",
-        "l1GatewayAddress": "0xa3A7B6F88361F48403514059F1F16C8E78d60EeC"
-      }
-    },
-    {
-      "chainId": 42161,
-      "address": "0xdE903E2712288A1dA82942DDdF2c20529565aC30",
-      "name": "Swapr",
-      "symbol": "SWPR",
-      "decimals": 18,
-      "extensions": {
-        "l1Address": "0x6cAcDB97e3fC8136805a9E7c342d866ab77D0957",
-        "l1GatewayAddress": "0xa3A7B6F88361F48403514059F1F16C8E78d60EeC"
-      }
-    },
-    {
-      "chainId": 42161,
-      "address": "0xA72159FC390f0E3C6D415e658264c7c4051E9b87",
-      "name": "Tracer",
-      "symbol": "TCR",
-      "decimals": 18,
-      "extensions": {
-        "l1Address": "0x9C4A4204B79dd291D6b6571C5BE8BbcD0622F050",
-        "l1GatewayAddress": "0xa3A7B6F88361F48403514059F1F16C8E78d60EeC"
-      }
-    },
-    {
-      "logoURI": "https://zapper.fi/images/UBT-icon.png",
-      "chainId": 42161,
-      "address": "0x2aD62674A64E698C24831Faf824973C360430140",
-      "name": "UniBright",
-      "symbol": "UBT",
-      "decimals": 8,
-      "extensions": {
-        "l1Address": "0x8400D94A5cb0fa0D041a3788e395285d61c9ee5e",
-        "l1GatewayAddress": "0xa3A7B6F88361F48403514059F1F16C8E78d60EeC"
-      }
-    },
-    {
-      "logoURI": "https://zapper.fi/images/UNI-icon.png",
-      "chainId": 42161,
-      "address": "0xFa7F8980b0f1E64A2062791cc3b0871572f1F7f0",
-      "name": "Uniswap",
-      "symbol": "UNI",
-      "decimals": 18,
-      "extensions": {
-        "l1Address": "0x1f9840a85d5aF5bf1D1762F925BDADdC4201F984",
-        "l1GatewayAddress": "0xa3A7B6F88361F48403514059F1F16C8E78d60EeC"
-      }
-    },
-    {
-      "logoURI": "https://zapper.fi/images/USDC-icon.png",
-      "chainId": 42161,
-      "address": "0xFF970A61A04b1cA14834A43f5dE4533eBDDB5CC8",
-      "name": "USD Coin Arb1",
-      "symbol": "USDC",
-      "decimals": 6,
-      "extensions": {
-        "l1Address": "0xA0b86991c6218b36c1d19D4a2e9Eb0cE3606eB48",
-        "l1GatewayAddress": "0xcEe284F754E854890e311e3280b767F80797180d"
-      }
-    },
-    {
-      "logoURI": "https://zapper.fi/images/USDT-icon.png",
-      "chainId": 42161,
-      "address": "0xFd086bC7CD5C481DCC9C85ebE478A1C0b69FCbb9",
-      "name": "Tether USD",
-      "symbol": "USDT",
-      "decimals": 6,
-      "extensions": {
-        "l1Address": "0xdAC17F958D2ee523a2206206994597C13D831ec7",
-        "l1GatewayAddress": "0xcEe284F754E854890e311e3280b767F80797180d"
-      }
-    },
-    {
-      "chainId": 42161,
-      "address": "0xcd14C3A2ba27819B352aae73414A26e2b366dC50",
-      "name": "dForce USD",
-      "symbol": "USX",
-      "decimals": 18,
-      "extensions": {
-        "l1Address": "0x0a5E677a6A24b2F1A2Bf4F3bFfC443231d2fDEc8",
-        "l1GatewayAddress": "0xa3A7B6F88361F48403514059F1F16C8E78d60EeC"
-      }
-    },
-    {
-      "logoURI": "https://zapper.fi/images/VISR-icon.png",
-      "chainId": 42161,
-      "address": "0x995C235521820f2637303Ca1970c7c044583df44",
-      "name": "VISOR",
-      "symbol": "VISR",
-      "decimals": 18,
-      "extensions": {
-        "l1Address": "0xF938424F7210f31dF2Aee3011291b658f872e91e",
-        "l1GatewayAddress": "0xa3A7B6F88361F48403514059F1F16C8E78d60EeC"
-      }
-    },
-    {
-      "logoURI": "https://zapper.fi/images/VOX-icon.png",
-      "chainId": 42161,
-      "address": "0x2eD14d1788dfB780fD216706096AeD018514ECcd",
-      "name": "Vox.Finance",
-      "symbol": "VOX",
-      "decimals": 18,
-      "extensions": {
-        "l1Address": "0x12D102F06da35cC0111EB58017fd2Cd28537d0e1",
-        "l1GatewayAddress": "0xa3A7B6F88361F48403514059F1F16C8E78d60EeC"
-      }
-    },
-    {
-      "logoURI": "https://zapper.fi/images/WBTC-icon.png",
-      "chainId": 42161,
-      "address": "0x2f2a2543B76A4166549F7aaB2e75Bef0aefC5B0f",
-      "name": "Wrapped BTC",
-      "symbol": "WBTC",
-      "decimals": 8,
-      "extensions": {
-        "l1Address": "0x2260FAC5E5542a773Aa44fBCfeDf7C193bc2C599",
-        "l1GatewayAddress": "0xa3A7B6F88361F48403514059F1F16C8E78d60EeC"
-      }
-    },
-    {
-      "chainId": 42161,
-      "address": "0xA64eCCe74F8CdB7a940766B71f1b108BAC69851a",
-      "name": "Wrapped CHI",
-      "symbol": "WCHI",
-      "decimals": 8,
-      "extensions": {
-        "l1Address": "0x6DC02164d75651758aC74435806093E421b64605",
-        "l1GatewayAddress": "0xa3A7B6F88361F48403514059F1F16C8E78d60EeC"
-      }
-    },
-    {
-      "logoURI": "https://zapper.fi/images/WETH-icon.png",
-      "chainId": 42161,
-      "address": "0x82aF49447D8a07e3bd95BD0d56f35241523fBab1",
-      "name": "Wrapped Ether",
-      "symbol": "WETH",
-      "decimals": 18,
-      "extensions": {
-        "l1Address": "0xC02aaA39b223FE8D0A0e5C4F27eAD9083C756Cc2",
-        "l1GatewayAddress": "0xd92023E9d9911199a6711321D1277285e6d4e2db"
-      }
-    },
-    {
-      "logoURI": "https://zapper.fi/images/WOO-icon.png",
-      "chainId": 42161,
-      "address": "0xcAFcD85D8ca7Ad1e1C6F82F651fA15E33AEfD07b",
-      "name": "Wootrade Network",
-      "symbol": "WOO",
-      "decimals": 18,
-      "extensions": {
-        "l1Address": "0x4691937a7508860F876c9c0a2a617E7d9E945D4B",
-        "l1GatewayAddress": "0xa3A7B6F88361F48403514059F1F16C8E78d60EeC"
-      }
-    },
-    {
-      "logoURI": "https://raw.githubusercontent.com/trustwallet/assets/master/blockchains/ethereum/assets/0x0bc529c00C6401aEF6D220BE8C6Ea1667F6Ad93e/logo.png",
-      "chainId": 42161,
-      "address": "0x82e3A8F066a6989666b031d916c43672085b1582",
-      "name": "yearn.finance",
-      "symbol": "YFI",
-      "decimals": 18,
-      "extensions": {
-        "l1Address": "0x0bc529c00C6401aEF6D220BE8C6Ea1667F6Ad93e",
-        "l1GatewayAddress": "0xa3A7B6F88361F48403514059F1F16C8E78d60EeC"
-      }
-    },
-    {
-      "logoURI": "https://zapper.fi/images/ZIPT-icon.png",
-      "chainId": 42161,
-      "address": "0x0F61B24272AF65EACF6adFe507028957698e032F",
-      "name": "Zippie",
-      "symbol": "ZIPT",
-      "decimals": 18,
-      "extensions": {
-        "l1Address": "0xEDD7c94FD7B4971b916d15067Bc454b9E1bAD980",
-        "l1GatewayAddress": "0xa3A7B6F88361F48403514059F1F16C8E78d60EeC"
-      }
-    },
-    {
-      "logoURI": "https://zapper.fi/images/sUSD-icon.png",
-      "chainId": 42161,
-      "address": "0xA970AF1a584579B618be4d69aD6F73459D112F95",
-      "name": "Synth sUSD",
-      "symbol": "sUSD",
-      "decimals": 18,
-      "extensions": {
-        "l1Address": "0x57Ab1ec28D129707052df4dF418D58a2D46d5f51",
-        "l1GatewayAddress": "0xa3A7B6F88361F48403514059F1F16C8E78d60EeC"
-      }
-    }
-  ]
-=======
     "name": "Arbitrum One",
     "timestamp": "2021-09-21T21:40:11.464Z",
     "version": {
@@ -1705,5 +813,4 @@
             "l1GatewayAddress": "0xa3A7B6F88361F48403514059F1F16C8E78d60EeC"
         }
     }]
->>>>>>> ce9425a4
 }