{
  "name": "token-bridge-sdk",
<<<<<<< HEAD
  "version": "0.5.7-beta.5",
=======
  "version": "0.5.7-beta.10",
>>>>>>> fb555295
  "main": "dist/index.js",
  "types": "dist/index.d.ts",
  "description": "SDK for transfering assets to and from Arbitrum",
  "author": "Offchain Labs, Inc.",
  "license": "Apache-2.0",
  "repository": {
    "type": "git",
    "url": "git+https://github.com/OffchainLabs/token-bridge-sdk.git"
  },
  "bugs": {
    "url": "https://github.com/OffchainLabs/token-bridge-sdk/issues"
  },
  "homepage": "https://offchainlabs.com",
  "scripts": {
    "prepublishOnly": "yarn build && yarn format",
    "preversion": "yarn lint",
    "build": "rm -rf ./dist && tsc",
    "watch": "tsc --watch",
    "lint": "tsc --noEmit && eslint src/**/*.ts --fix",
    "format": "prettier --config-precedence file-override --write \"src/**/*.{tsx,ts,scss,md}\" && yarn run lint --fix",
    "prepare": "install-peers",
    "gen_docs": "jsdoc -c jsdoc.json  src/hooks/* readme.md -d docs"
  },
  "dependencies": {
    "@apollo/client": "^3.4.10",
    "@rehooks/local-storage": "^2.3.0",
    "@types/lodash.isempty": "^4.4.6",
    "@uniswap/token-lists": "^1.0.0-beta.25",
    "arb-ts": "0.0.39",
    "ethers": "^5.4.6",
    "graphql": "^15.5.3",
    "lodash.clonedeep": "^4.5.0",
    "lodash.isempty": "^4.4.0",
    "lodash.isequal": "^4.5.0",
    "typescript": "^3.8.3"
  },
  "eslintConfig": {
    "extends": "react-app"
  },
  "devDependencies": {
    "@types/jest": "^24.0.0",
    "@types/lodash.clonedeep": "^4.5.6",
    "@types/lodash.isequal": "^4.5.5",
    "@types/node": "^12.0.0",
    "@types/react": "^17.0.19",
    "@types/react-dom": "^17.0.9",
    "@typescript-eslint/eslint-plugin": "^2.25.0",
    "@typescript-eslint/parser": "^2.25.0",
    "better-docs": "^2.3.2",
    "eslint": "^6.8.0",
    "eslint-config-prettier": "^6.10.1",
    "eslint-plugin-prettier": "^3.1.2",
    "eslint-plugin-react": "^7.19.0",
    "install-peers-cli": "^2.2.0",
    "jsdoc-to-markdown": "^6.0.1",
    "prettier": "^2.0.2"
  },
  "files": [
    "dist/**/*"
  ],
  "peerDependencies": {
    "react": "^17.0.2",
    "react-dom": "^17.0.2"
  }
}<|MERGE_RESOLUTION|>--- conflicted
+++ resolved
@@ -1,10 +1,6 @@
 {
   "name": "token-bridge-sdk",
-<<<<<<< HEAD
-  "version": "0.5.7-beta.5",
-=======
   "version": "0.5.7-beta.10",
->>>>>>> fb555295
   "main": "dist/index.js",
   "types": "dist/index.d.ts",
   "description": "SDK for transfering assets to and from Arbitrum",
