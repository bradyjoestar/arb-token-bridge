--- conflicted
+++ resolved
@@ -26,11 +26,7 @@
   },
   "dependencies": {
     "@apollo/client": "^3.4.10",
-<<<<<<< HEAD
-    "@arbitrum/sdk": "2.0.4",
-=======
     "@arbitrum/sdk": "2.0.5",
->>>>>>> 4859c13a
     "@rehooks/local-storage": "^2.3.0",
     "@uniswap/token-lists": "^1.0.0-beta.27",
     "ajv": "^8.6.3",
