{
  "name": "Arbitrum One",
  "timestamp": "2021-10-02T22:57:35.195Z",
  "version": { "major": 2, "minor": 1, "patch": 0 },
  "tokens": [
    {
      "logoURI": "https://zapper.fi/images/0XBTC-icon.png",
      "chainId": 42161,
      "address": "0x7cb16cb78ea464aD35c8a50ABF95dff3c9e09d5d",
      "name": "0xBitcoin Token",
      "symbol": "0xBTC",
      "decimals": 8,
      "extensions": {
        "l1Address": "0xB6eD7644C69416d67B522e20bC294A9a9B405B31",
        "l1GatewayAddress": "0xa3A7B6F88361F48403514059F1F16C8E78d60EeC"
      }
    },
    {
      "chainId": 42161,
      "address": "0x03b95f1C84Af0607afd5dD87ca1FDE7572aa827F",
      "name": "Agave",
      "symbol": "AGVE",
      "decimals": 18,
      "extensions": {
        "l1Address": "0x0b006E475620Af076915257C6A9E40635AbdBBAd",
        "l1GatewayAddress": "0xa3A7B6F88361F48403514059F1F16C8E78d60EeC"
      }
    },
    {
      "logoURI": "https://zapper.fi/images/ALCH-icon.png",
      "chainId": 42161,
      "address": "0x0e15258734300290a651FdBAe8dEb039a8E7a2FA",
      "name": "Alchemy",
      "symbol": "ALCH",
      "decimals": 18,
      "extensions": {
        "l1Address": "0x0000A1c00009A619684135B824Ba02f7FbF3A572",
        "l1GatewayAddress": "0xa3A7B6F88361F48403514059F1F16C8E78d60EeC"
      }
    },
    {
      "logoURI": "https://zapper.fi/images/AUC-icon.png",
      "chainId": 42161,
      "address": "0xea986d33eF8a20A96120ecc44dBdD49830192043",
      "name": "Auctus Token",
      "symbol": "AUC",
      "decimals": 18,
      "extensions": {
        "l1Address": "0xc12d099be31567add4e4e4d0D45691C3F58f5663",
        "l1GatewayAddress": "0xa3A7B6F88361F48403514059F1F16C8E78d60EeC"
      }
    },
    {
      "logoURI": "https://zapper.fi/images/BAC-icon.png",
      "chainId": 42161,
      "address": "0x6F67043201C903bbCBC129750CB3b328Dd56a0a5",
      "name": "BAC",
      "symbol": "BAC",
      "decimals": 18,
      "extensions": {
        "l1Address": "0x3449FC1Cd036255BA1EB19d65fF4BA2b8903A69a",
        "l1GatewayAddress": "0xa3A7B6F88361F48403514059F1F16C8E78d60EeC"
      }
    },
    {
      "logoURI": "https://raw.githubusercontent.com/trustwallet/assets/master/blockchains/ethereum/assets/0x3472A5A71965499acd81997a54BBA8D852C6E53d/logo.png",
      "chainId": 42161,
      "address": "0xBfa641051Ba0a0Ad1b0AcF549a89536A0D76472E",
      "name": "Badger",
      "symbol": "BADGER",
      "decimals": 18,
      "extensions": {
        "l1Address": "0x3472A5A71965499acd81997a54BBA8D852C6E53d",
        "l1GatewayAddress": "0xa3A7B6F88361F48403514059F1F16C8E78d60EeC"
      }
    },
    {
      "logoURI": "https://raw.githubusercontent.com/trustwallet/assets/master/blockchains/ethereum/assets/0xba100000625a3754423978a60c9317c58a424e3D/logo.png",
      "chainId": 42161,
      "address": "0x040d1EdC9569d4Bab2D15287Dc5A4F10F56a56B8",
      "name": "Balancer",
      "symbol": "BAL",
      "decimals": 18,
      "extensions": {
        "l1Address": "0xba100000625a3754423978a60c9317c58a424e3D",
        "l1GatewayAddress": "0xa3A7B6F88361F48403514059F1F16C8E78d60EeC"
      }
    },
    {
      "chainId": 42161,
      "address": "0xBbFbde08Bf1BE235a3Fa97d6A27fFfA19Ac4a8a8",
      "name": "BarkCoin",
      "symbol": "BARK",
      "decimals": 18,
      "extensions": {
        "l1Address": "0x5BD7EF7113a32b56127ac32272609c42c97849fF",
        "l1GatewayAddress": "0xa3A7B6F88361F48403514059F1F16C8E78d60EeC"
      }
    },
    {
      "logoURI": "https://raw.githubusercontent.com/trustwallet/assets/master/blockchains/ethereum/assets/0x41A3Dba3D677E573636BA691a70ff2D606c29666/logo.png",
      "chainId": 42161,
      "address": "0xA5eC9d64b64b8B9E94FEaA7538c084b38117E7Ba",
      "name": "GoBlank Token",
      "symbol": "BLANK",
      "decimals": 18,
      "extensions": {
        "l1Address": "0x41A3Dba3D677E573636BA691a70ff2D606c29666",
        "l1GatewayAddress": "0xa3A7B6F88361F48403514059F1F16C8E78d60EeC"
      }
    },
    {
      "logoURI": "https://raw.githubusercontent.com/trustwallet/assets/master/blockchains/ethereum/assets/0x0391D2021f89DC339F60Fff84546EA23E337750f/logo.png",
      "chainId": 42161,
      "address": "0x0D81E50bC677fa67341c44D7eaA9228DEE64A4e1",
      "name": "BarnBridge Governance Token",
      "symbol": "BOND",
      "decimals": 18,
      "extensions": {
        "l1Address": "0x0391D2021f89DC339F60Fff84546EA23E337750f",
        "l1GatewayAddress": "0xa3A7B6F88361F48403514059F1F16C8E78d60EeC"
      }
    },
    {
      "logoURI": "https://raw.githubusercontent.com/trustwallet/assets/master/blockchains/ethereum/assets/0xb683D83a532e2Cb7DFa5275eED3698436371cc9f/logo.png",
      "chainId": 42161,
      "address": "0xBA9a5Dd807c9F072850bE15a52dF3408BA25Fd18",
      "name": "BTU Protocol",
      "symbol": "BTU",
      "decimals": 18,
      "extensions": {
        "l1Address": "0xb683D83a532e2Cb7DFa5275eED3698436371cc9f",
        "l1GatewayAddress": "0xa3A7B6F88361F48403514059F1F16C8E78d60EeC"
      }
    },
    {
      "logoURI": "https://zapper.fi/images/CAP-icon.png",
      "chainId": 42161,
      "address": "0x031d35296154279DC1984dCD93E392b1f946737b",
      "name": "Cap",
      "symbol": "CAP",
      "decimals": 18,
      "extensions": {
        "l1Address": "0x43044f861ec040DB59A7e324c40507adDb673142",
        "l1GatewayAddress": "0xa3A7B6F88361F48403514059F1F16C8E78d60EeC"
      }
    },
    {
      "logoURI": "https://zapper.fi/images/CELR-icon.png",
      "chainId": 42161,
      "address": "0x3a8B787f78D775AECFEEa15706D4221B40F345AB",
      "name": "CelerToken",
      "symbol": "CELR",
      "decimals": 18,
      "extensions": {
        "l1Address": "0x4F9254C83EB525f9FCf346490bbb3ed28a81C667",
        "l1GatewayAddress": "0xa3A7B6F88361F48403514059F1F16C8E78d60EeC"
      }
    },
    {
      "logoURI": "https://zapper.fi/images/COMP-icon.png",
      "chainId": 42161,
      "address": "0x354A6dA3fcde098F8389cad84b0182725c6C91dE",
      "name": "Compound",
      "symbol": "COMP",
      "decimals": 18,
      "extensions": {
        "l1Address": "0xc00e94Cb662C3520282E6f5717214004A7f26888",
        "l1GatewayAddress": "0xa3A7B6F88361F48403514059F1F16C8E78d60EeC"
      }
    },
    {
      "logoURI": "https://raw.githubusercontent.com/trustwallet/assets/master/blockchains/ethereum/assets/0xDDB3422497E61e13543BeA06989C0789117555c5/logo.png",
      "chainId": 42161,
      "address": "0x6FE14d3CC2f7bDdffBa5CdB3BBE7467dd81ea101",
      "name": "COTI Token",
      "symbol": "COTI",
      "decimals": 18,
      "extensions": {
        "l1Address": "0xDDB3422497E61e13543BeA06989C0789117555c5",
        "l1GatewayAddress": "0xa3A7B6F88361F48403514059F1F16C8E78d60EeC"
      }
    },
    {
      "logoURI": "https://raw.githubusercontent.com/trustwallet/assets/master/blockchains/ethereum/assets/0x2ba592F78dB6436527729929AAf6c908497cB200/logo.png",
      "chainId": 42161,
      "address": "0xf4D48Ce3ee1Ac3651998971541bAdbb9A14D7234",
      "name": "Cream",
      "symbol": "CREAM",
      "decimals": 18,
      "extensions": {
        "l1Address": "0x2ba592F78dB6436527729929AAf6c908497cB200",
        "l1GatewayAddress": "0xa3A7B6F88361F48403514059F1F16C8E78d60EeC"
      }
    },
    {
      "logoURI": "https://raw.githubusercontent.com/trustwallet/assets/master/blockchains/ethereum/assets/0xD533a949740bb3306d119CC777fa900bA034cd52/logo.png",
      "chainId": 42161,
      "address": "0x11cDb42B0EB46D95f990BeDD4695A6e3fA034978",
      "name": "Curve DAO Token",
      "symbol": "CRV",
      "decimals": 18,
      "extensions": {
        "l1Address": "0xD533a949740bb3306d119CC777fa900bA034cd52",
        "l1GatewayAddress": "0xa3A7B6F88361F48403514059F1F16C8E78d60EeC"
      }
    },
    {
      "logoURI": "https://zapper.fi/images/DAI-icon.png",
      "chainId": 42161,
      "address": "0xDA10009cBd5D07dd0CeCc66161FC93D7c9000da1",
      "name": "Dai Stablecoin",
      "symbol": "DAI",
      "decimals": 18,
      "extensions": {
        "l1Address": "0x6B175474E89094C44Da98b954EedeAC495271d0F",
        "l1GatewayAddress": "0xD3B5b60020504bc3489D6949d545893982BA3011"
      }
    },
    {
      "logoURI": "https://zapper.fi/images/DEFI5-icon.png",
      "chainId": 42161,
      "address": "0xdeBa25AF35e4097146d7629055E0EC3C71706324",
      "name": "DEFI Top 5 Tokens Index",
      "symbol": "DEFI5",
      "decimals": 18,
      "extensions": {
        "l1Address": "0xfa6de2697D59E88Ed7Fc4dFE5A33daC43565ea41",
        "l1GatewayAddress": "0xa3A7B6F88361F48403514059F1F16C8E78d60EeC"
      }
    },
    {
      "logoURI": "https://zapper.fi/images/DEGEN-icon.png",
      "chainId": 42161,
      "address": "0xAE6e3540E97b0b9EA8797B157B510e133afb6282",
      "name": "DEGEN Index",
      "symbol": "DEGEN",
      "decimals": 18,
      "extensions": {
        "l1Address": "0x126c121f99e1E211dF2e5f8De2d96Fa36647c855",
        "l1GatewayAddress": "0xa3A7B6F88361F48403514059F1F16C8E78d60EeC"
      }
    },
    {
      "logoURI": "https://zapper.fi/images/DF-icon.png",
      "chainId": 42161,
      "address": "0xaE6aab43C4f3E0cea4Ab83752C278f8dEbabA689",
      "name": "dForce",
      "symbol": "DF",
      "decimals": 18,
      "extensions": {
        "l1Address": "0x431ad2ff6a9C365805eBaD47Ee021148d6f7DBe0",
        "l1GatewayAddress": "0xcEe284F754E854890e311e3280b767F80797180d"
      }
    },
    {
      "chainId": 42161,
      "address": "0x1D54Aa7E322e02A0453c0F2fA21505cE7F2E9E93",
      "name": "DFYN Token",
      "symbol": "DFYN",
      "decimals": 18,
      "extensions": {
        "l1Address": "0x9695e0114e12C0d3A3636fAb5A18e6b737529023",
        "l1GatewayAddress": "0xa3A7B6F88361F48403514059F1F16C8E78d60EeC"
      }
    },
    {
      "logoURI": "https://raw.githubusercontent.com/trustwallet/assets/master/blockchains/ethereum/assets/0xca1207647Ff814039530D7d35df0e1Dd2e91Fa84/logo.png",
      "chainId": 42161,
      "address": "0x8038F3C971414FD1FC220bA727F2D4A0fC98cb65",
      "name": "dHedge DAO Token",
      "symbol": "DHT",
      "decimals": 18,
      "extensions": {
        "l1Address": "0xca1207647Ff814039530D7d35df0e1Dd2e91Fa84",
        "l1GatewayAddress": "0xa3A7B6F88361F48403514059F1F16C8E78d60EeC"
      }
    },
    {
      "logoURI": "https://raw.githubusercontent.com/trustwallet/assets/master/blockchains/ethereum/assets/0x43Dfc4159D86F3A37A5A4B3D4580b888ad7d4DDd/logo.png",
      "chainId": 42161,
      "address": "0x69Eb4FA4a2fbd498C257C57Ea8b7655a2559A581",
      "name": "DODO bird",
      "symbol": "DODO",
      "decimals": 18,
      "extensions": {
        "l1Address": "0x43Dfc4159D86F3A37A5A4B3D4580b888ad7d4DDd",
        "l1GatewayAddress": "0xa3A7B6F88361F48403514059F1F16C8E78d60EeC"
      }
    },
    {
      "chainId": 42161,
      "address": "0x4425742F1EC8D98779690b5A3A6276Db85Ddc01A",
      "name": "The Doge NFT",
      "symbol": "DOG",
      "decimals": 18,
      "extensions": {
        "l1Address": "0xBAac2B4491727D78D2b78815144570b9f2Fe8899",
        "l1GatewayAddress": "0xa3A7B6F88361F48403514059F1F16C8E78d60EeC"
      }
    },
    {
      "chainId": 42161,
      "address": "0xA7Aa2921618e3D63dA433829d448b58C9445A4c3",
      "name": "DeversiFi Token",
      "symbol": "DVF",
      "decimals": 18,
      "extensions": {
        "l1Address": "0xDDdddd4301A082e62E84e43F474f044423921918",
        "l1GatewayAddress": "0xa3A7B6F88361F48403514059F1F16C8E78d60EeC"
      }
    },
    {
      "logoURI": "https://zapper.fi/images/DXD-icon.png",
      "chainId": 42161,
      "address": "0xC3Ae0333F0F34aa734D5493276223d95B8F9Cb37",
      "name": "DXdao",
      "symbol": "DXD",
      "decimals": 18,
      "extensions": {
        "l1Address": "0xa1d65E8fB6e87b60FECCBc582F7f97804B725521",
        "l1GatewayAddress": "0xa3A7B6F88361F48403514059F1F16C8E78d60EeC"
      }
    },
    {
      "chainId": 42161,
      "address": "0x969131D8ddC06C2Be11a13e6E7fACF22CF57d95e",
      "name": "dForce EUR",
      "symbol": "EUX",
      "decimals": 18,
      "extensions": {
        "l1Address": "0xb986F3a2d91d3704Dc974A24FB735dCc5E3C1E70",
        "l1GatewayAddress": "0xa3A7B6F88361F48403514059F1F16C8E78d60EeC"
      }
    },
    {
      "logoURI": "https://zapper.fi/images/FOR-icon.png",
      "chainId": 42161,
      "address": "0x3816e40c1eB106c8fb7c05f901cfD58C7292D051",
      "name": "The Force Token",
      "symbol": "FOR",
      "decimals": 18,
      "extensions": {
        "l1Address": "0x1FCdcE58959f536621d76f5b7FfB955baa5A672F",
        "l1GatewayAddress": "0xa3A7B6F88361F48403514059F1F16C8E78d60EeC"
      }
    },
    {
      "chainId": 42161,
      "address": "0x488cc08935458403a0458e45E20c0159c8AB2c92",
      "name": "Futureswap Token",
      "symbol": "FST",
      "decimals": 18,
      "extensions": {
        "l1Address": "0x0E192d382a36De7011F795Acc4391Cd302003606",
        "l1GatewayAddress": "0xa3A7B6F88361F48403514059F1F16C8E78d60EeC"
      }
    },
    {
      "logoURI": "https://zapper.fi/images/FUSE-icon.png",
      "chainId": 42161,
      "address": "0xBDeF0E9ef12E689F366fe494A7A7D0dad25D9286",
      "name": "Fuse Token",
      "symbol": "FUSE",
      "decimals": 18,
      "extensions": {
        "l1Address": "0x970B9bB2C0444F5E81e9d0eFb84C8ccdcdcAf84d",
        "l1GatewayAddress": "0xa3A7B6F88361F48403514059F1F16C8E78d60EeC"
      }
    },
    {
      "chainId": 42161,
      "address": "0x590020B1005b8b25f1a2C82c5f743c540dcfa24d",
      "name": "GMX",
      "symbol": "GMX",
      "decimals": 18,
      "extensions": {
        "l1Address": "0xbc30049ADC73dE06D7a98A5189203aAC66B2c830",
        "l1GatewayAddress": "0xa3A7B6F88361F48403514059F1F16C8E78d60EeC"
      }
    },
    {
      "logoURI": "https://zapper.fi/images/GNO-icon.png",
      "chainId": 42161,
      "address": "0xa0b862F60edEf4452F25B4160F177db44DeB6Cf1",
      "name": "Gnosis Token",
      "symbol": "GNO",
      "decimals": 18,
      "extensions": {
        "l1Address": "0x6810e776880C02933D47DB1b9fc05908e5386b96",
        "l1GatewayAddress": "0xa3A7B6F88361F48403514059F1F16C8E78d60EeC"
      }
    },
    {
      "logoURI": "https://zapper.fi/images/GOVI-icon.png",
      "chainId": 42161,
      "address": "0x07E49d5dE43DDA6162Fa28D24d5935C151875283",
      "name": "GOVI",
      "symbol": "GOVI",
      "decimals": 18,
      "extensions": {
        "l1Address": "0xeEAA40B28A2d1b0B08f6f97bB1DD4B75316c6107",
        "l1GatewayAddress": "0xa3A7B6F88361F48403514059F1F16C8E78d60EeC"
      }
    },
    {
      "logoURI": "https://zapper.fi/images/GRT-icon.png",
      "chainId": 42161,
      "address": "0x23A941036Ae778Ac51Ab04CEa08Ed6e2FE103614",
      "name": "Graph Token",
      "symbol": "GRT",
      "decimals": 18,
      "extensions": {
        "l1Address": "0xc944E90C64B2c07662A292be6244BDf05Cda44a7",
        "l1GatewayAddress": "0xa3A7B6F88361F48403514059F1F16C8E78d60EeC"
      }
    },
    {
      "chainId": 42161,
      "address": "0x9c67eE39e3C4954396b9142010653F17257dd39C",
      "name": "Impermax",
      "symbol": "IMX",
      "decimals": 18,
      "extensions": {
        "l1Address": "0x7b35Ce522CB72e4077BaeB96Cb923A5529764a00",
        "l1GatewayAddress": "0xa3A7B6F88361F48403514059F1F16C8E78d60EeC"
      }
    },
    {
      "chainId": 42161,
      "address": "0x4f947b40BEEB9D8130437781a560E5c7D089730f",
      "name": "KAKI USDC",
      "symbol": "kUSDC",
      "decimals": 18,
<<<<<<< HEAD
      "extensions": {
=======
       "extensions": {
>>>>>>> 925641eb
        "l1Address": "0xa124ff1e97e7f3e4a796f6a2d3bf5d0e2d41973d",
        "l1GatewayAddress": "0xa3A7B6F88361F48403514059F1F16C8E78d60EeC"
      }
    },

    {
      "logoURI": "https://zapper.fi/images/KUN-icon.png",
      "chainId": 42161,
      "address": "0x04cb2d263a7489f02d813eaaB9Ba1bb8466347F2",
      "name": "QIAN governance token",
      "symbol": "KUN",
      "decimals": 18,
      "extensions": {
        "l1Address": "0x65d9bC970aA9B2413027fA339F7f179B3F3f2604",
        "l1GatewayAddress": "0xa3A7B6F88361F48403514059F1F16C8E78d60EeC"
      }
    },
    {
      "chainId": 42161,
      "address": "0x3CD1833Ce959E087D0eF0Cb45ed06BffE60F23Ba",
      "name": "Land",
      "symbol": "LAND",
      "decimals": 18,
      "extensions": {
        "l1Address": "0x3258cd8134b6b28e814772dD91D5EcceEa512818",
        "l1GatewayAddress": "0xcEe284F754E854890e311e3280b767F80797180d"
      }
    },
    {
      "logoURI": "https://zapper.fi/images/LINK-icon.png",
      "chainId": 42161,
      "address": "0xf97f4df75117a78c1A5a0DBb814Af92458539FB4",
      "name": "ChainLink Token",
      "symbol": "LINK",
      "decimals": 18,
      "extensions": {
        "l1Address": "0x514910771AF9Ca656af840dff83E8264EcF986CA",
        "l1GatewayAddress": "0xa3A7B6F88361F48403514059F1F16C8E78d60EeC"
      }
    },
    {
      "logoURI": "https://raw.githubusercontent.com/trustwallet/assets/master/blockchains/ethereum/assets/0xBBbbCA6A901c926F240b89EacB641d8Aec7AEafD/logo.png",
      "chainId": 42161,
      "address": "0x46d0cE7de6247b0A95f67b43B589b4041BaE7fbE",
      "name": "LoopringCoin V2",
      "symbol": "LRC",
      "decimals": 18,
      "extensions": {
        "l1Address": "0xBBbbCA6A901c926F240b89EacB641d8Aec7AEafD",
        "l1GatewayAddress": "0xa3A7B6F88361F48403514059F1F16C8E78d60EeC"
      }
    },
    {
      "chainId": 42161,
      "address": "0xAA086809EFA469631DD90D8C6cB267bAb107E958",
      "name": "My Alpha Leaderboard",
      "symbol": "MAL",
      "decimals": 18,
      "extensions": {
        "l1Address": "0x6619078Bdd8324E01E9a8D4b3d761b050E5ECF06",
        "l1GatewayAddress": "0xa3A7B6F88361F48403514059F1F16C8E78d60EeC"
      }
    },
    {
      "logoURI": "https://zapper.fi/images/MATH-icon.png",
      "chainId": 42161,
      "address": "0x99F40b01BA9C469193B360f72740E416B17Ac332",
      "name": "MATH Token",
      "symbol": "MATH",
      "decimals": 18,
      "extensions": {
        "l1Address": "0x08d967bb0134F2d07f7cfb6E246680c53927DD30",
        "l1GatewayAddress": "0xa3A7B6F88361F48403514059F1F16C8E78d60EeC"
      }
    },
    {
      "logoURI": "https://raw.githubusercontent.com/trustwallet/assets/master/blockchains/ethereum/assets/0x9B99CcA871Be05119B2012fd4474731dd653FEBe/logo.png",
      "chainId": 42161,
      "address": "0xaaA62D9584Cbe8e4D68A43ec91BfF4fF1fAdB202",
      "name": "Antimatter.Finance Governance Token",
      "symbol": "MATTER",
      "decimals": 18,
      "extensions": {
        "l1Address": "0x9B99CcA871Be05119B2012fd4474731dd653FEBe",
        "l1GatewayAddress": "0xa3A7B6F88361F48403514059F1F16C8E78d60EeC"
      }
    },
    {
      "logoURI": "https://zapper.fi/images/MCB-icon.png",
      "chainId": 42161,
      "address": "0x4e352cF164E64ADCBad318C3a1e222E9EBa4Ce42",
      "name": "MCDEX Token",
      "symbol": "MCB",
      "decimals": 18,
      "extensions": {
        "l1Address": "0x4e352cF164E64ADCBad318C3a1e222E9EBa4Ce42",
        "l1GatewayAddress": "0xcEe284F754E854890e311e3280b767F80797180d"
      }
    },
    {
      "logoURI": "https://raw.githubusercontent.com/trustwallet/assets/master/blockchains/ethereum/assets/0x9f8F72aA9304c8B593d555F12eF6589cC3A579A2/logo.png",
      "chainId": 42161,
      "address": "0x2e9a6Df78E42a30712c10a9Dc4b1C8656f8F2879",
      "name": "Maker",
      "symbol": "MKR",
      "decimals": 18,
      "extensions": {
        "l1Address": "0x9f8F72aA9304c8B593d555F12eF6589cC3A579A2",
        "l1GatewayAddress": "0xa3A7B6F88361F48403514059F1F16C8E78d60EeC"
      }
    },
    {
      "logoURI": "https://zapper.fi/images/MTA-icon.png",
      "chainId": 42161,
      "address": "0x5298Ee77A8f9E226898403eBAC33e68a62F770A0",
      "name": "Meta",
      "symbol": "MTA",
      "decimals": 18,
      "extensions": {
        "l1Address": "0xa3BeD4E1c75D00fa6f4E5E6922DB7261B5E9AcD2",
        "l1GatewayAddress": "0xa3A7B6F88361F48403514059F1F16C8E78d60EeC"
      }
    },
    {
      "logoURI": "https://zapper.fi/images/NDX-icon.png",
      "chainId": 42161,
      "address": "0xB965029343D55189c25a7f3e0c9394DC0F5D41b1",
      "name": "Indexed",
      "symbol": "NDX",
      "decimals": 18,
      "extensions": {
        "l1Address": "0x86772b1409b61c639EaAc9Ba0AcfBb6E238e5F83",
        "l1GatewayAddress": "0xa3A7B6F88361F48403514059F1F16C8E78d60EeC"
      }
    },
    {
      "chainId": 42161,
      "address": "0xd67D9F7E018B4e7613b0251BBe3Ba3988Baf7C16",
      "name": "New era",
      "symbol": "NEC",
      "decimals": 18,
      "extensions": {
        "l1Address": "0x1353a77abD236207D0588bCbBb52Bc3087f85351",
        "l1GatewayAddress": "0xa3A7B6F88361F48403514059F1F16C8E78d60EeC"
      }
    },
    {
      "chainId": 42161,
      "address": "0xc9c2B86CD4cdbAB70cd65D22EB044574c3539F6c",
      "name": "Feisty Doge NFT",
      "symbol": "NFD",
      "decimals": 18,
      "extensions": {
        "l1Address": "0xDFDb7f72c1F195C5951a234e8DB9806EB0635346",
        "l1GatewayAddress": "0xa3A7B6F88361F48403514059F1F16C8E78d60EeC"
      }
    },
    {
      "logoURI": "https://zapper.fi/images/OCTO-icon.png",
      "chainId": 42161,
      "address": "0x52f5d9B3a2bB89D3aEC5829A3415c21115aCD633",
      "name": "Octo.fi",
      "symbol": "OCTO",
      "decimals": 18,
      "extensions": {
        "l1Address": "0x7240aC91f01233BaAf8b064248E80feaA5912BA3",
        "l1GatewayAddress": "0xa3A7B6F88361F48403514059F1F16C8E78d60EeC"
      }
    },
    {
      "logoURI": "https://zapper.fi/images/OHM-icon.png",
      "chainId": 42161,
      "address": "0x6E6a3D8F1AfFAc703B1aEF1F43B8D2321bE40043",
      "name": "Olympus",
      "symbol": "OHM",
      "decimals": 9,
      "extensions": {
        "l1Address": "0x383518188C0C6d7730D91b2c03a03C837814a899",
        "l1GatewayAddress": "0xa3A7B6F88361F48403514059F1F16C8E78d60EeC"
      }
    },
    {
      "logoURI": "https://zapper.fi/images/OVR-icon.png",
      "chainId": 42161,
      "address": "0x55704A0e9E2eb59E176C5b69655DbD3DCDCFc0F0",
      "name": "OVR",
      "symbol": "OVR",
      "decimals": 18,
      "extensions": {
        "l1Address": "0x21BfBDa47A0B4B5b1248c767Ee49F7caA9B23697",
        "l1GatewayAddress": "0xa3A7B6F88361F48403514059F1F16C8E78d60EeC"
      }
    },
    {
      "logoURI": "https://raw.githubusercontent.com/trustwallet/assets/master/blockchains/ethereum/assets/0x429881672B9AE42b8EbA0E26cD9C73711b891Ca5/logo.png",
      "chainId": 42161,
      "address": "0x965772e0E9c84b6f359c8597C891108DcF1c5B1A",
      "name": "PickleToken",
      "symbol": "PICKLE",
      "decimals": 18,
      "extensions": {
        "l1Address": "0x429881672B9AE42b8EbA0E26cD9C73711b891Ca5",
        "l1GatewayAddress": "0xa3A7B6F88361F48403514059F1F16C8E78d60EeC"
      }
    },
    {
      "chainId": 42161,
      "address": "0x3642c0680329ae3e103E2B5AB29DDfed4d43CBE5",
      "name": "Plenny",
      "symbol": "PL2",
      "decimals": 18,
      "extensions": {
        "l1Address": "0x3642c0680329ae3e103E2B5AB29DDfed4d43CBE5",
        "l1GatewayAddress": "0xcEe284F754E854890e311e3280b767F80797180d"
      }
    },
    {
      "logoURI": "https://zapper.fi/images/PREMIA-icon.png",
      "chainId": 42161,
      "address": "0x51fC0f6660482Ea73330E414eFd7808811a57Fa2",
      "name": "Premia",
      "symbol": "PREMIA",
      "decimals": 18,
      "extensions": {
        "l1Address": "0x6399C842dD2bE3dE30BF99Bc7D1bBF6Fa3650E70",
        "l1GatewayAddress": "0xa3A7B6F88361F48403514059F1F16C8E78d60EeC"
      }
    },
    {
      "logoURI": "https://raw.githubusercontent.com/trustwallet/assets/master/blockchains/ethereum/assets/0xD291E7a03283640FDc51b121aC401383A46cC623/logo.png",
      "chainId": 42161,
      "address": "0xef888bcA6AB6B1d26dbeC977C455388ecd794794",
      "name": "Rari Governance Token",
      "symbol": "RGT",
      "decimals": 18,
      "extensions": {
        "l1Address": "0xD291E7a03283640FDc51b121aC401383A46cC623",
        "l1GatewayAddress": "0xa3A7B6F88361F48403514059F1F16C8E78d60EeC"
      }
    },
    {
      "logoURI": "https://zapper.fi/images/ROUTE-icon.png",
      "chainId": 42161,
      "address": "0x5298060A95205BE6Dd4aBc21910A4bB23D6DCD8b",
      "name": "Route",
      "symbol": "ROUTE",
      "decimals": 18,
      "extensions": {
        "l1Address": "0x16ECCfDbb4eE1A85A33f3A9B21175Cd7Ae753dB4",
        "l1GatewayAddress": "0xa3A7B6F88361F48403514059F1F16C8E78d60EeC"
      }
    },
    {
      "logoURI": "https://zapper.fi/images/SAKE-icon.png",
      "chainId": 42161,
      "address": "0x552E4e96A0Ce6D36d161b63984848c8dAC471ea2",
      "name": "SakeToken",
      "symbol": "SAKE",
      "decimals": 18,
      "extensions": {
        "l1Address": "0x066798d9ef0833ccc719076Dab77199eCbd178b0",
        "l1GatewayAddress": "0xa3A7B6F88361F48403514059F1F16C8E78d60EeC"
      }
    },
    {
      "logoURI": "https://zapper.fi/images/SDT-icon.png",
      "chainId": 42161,
      "address": "0x7bA4a00d54A07461D9DB2aEF539e91409943AdC9",
      "name": "Stake DAO Token",
      "symbol": "SDT",
      "decimals": 18,
      "extensions": {
        "l1Address": "0x73968b9a57c6E53d41345FD57a6E6ae27d6CDB2F",
        "l1GatewayAddress": "0xa3A7B6F88361F48403514059F1F16C8E78d60EeC"
      }
    },
    {
      "chainId": 42161,
      "address": "0xe5a5Efe7ec8cdFA5F031D5159839A3b5E11B2e0F",
      "name": "Sperax",
      "symbol": "SPA",
      "decimals": 18,
      "extensions": {
        "l1Address": "0xB4A3B0Faf0Ab53df58001804DdA5Bfc6a3D59008",
        "l1GatewayAddress": "0xa3A7B6F88361F48403514059F1F16C8E78d60EeC"
      }
    },
    {
      "chainId": 42161,
      "address": "0x3E6648C5a70A150A88bCE65F4aD4d506Fe15d2AF",
      "name": "Spell Token",
      "symbol": "SPELL",
      "decimals": 18,
      "extensions": {
        "l1Address": "0x090185f2135308BaD17527004364eBcC2D37e5F6",
        "l1GatewayAddress": "0xa3A7B6F88361F48403514059F1F16C8E78d60EeC"
      }
    },
    {
      "chainId": 42161,
      "address": "0x20f9628a485ebCc566622314f6e07E7Ee61fF332",
      "name": "SUM",
      "symbol": "SUM",
      "decimals": 18,
      "extensions": {
        "l1Address": "0x043C308BB8a5aE96D0093444be7f56459F1340b1",
        "l1GatewayAddress": "0xa3A7B6F88361F48403514059F1F16C8E78d60EeC"
      }
    },
    {
      "logoURI": "https://raw.githubusercontent.com/trustwallet/assets/master/blockchains/ethereum/assets/0x6B3595068778DD592e39A122f4f5a5cF09C90fE2/logo.png",
      "chainId": 42161,
      "address": "0xd4d42F0b6DEF4CE0383636770eF773390d85c61A",
      "name": "SushiToken",
      "symbol": "SUSHI",
      "decimals": 18,
      "extensions": {
        "l1Address": "0x6B3595068778DD592e39A122f4f5a5cF09C90fE2",
        "l1GatewayAddress": "0xa3A7B6F88361F48403514059F1F16C8E78d60EeC"
      }
    },
    {
      "chainId": 42161,
      "address": "0xdE903E2712288A1dA82942DDdF2c20529565aC30",
      "name": "Swapr",
      "symbol": "SWPR",
      "decimals": 18,
      "extensions": {
        "l1Address": "0x6cAcDB97e3fC8136805a9E7c342d866ab77D0957",
        "l1GatewayAddress": "0xa3A7B6F88361F48403514059F1F16C8E78d60EeC"
      }
    },
    {
      "chainId": 42161,
      "address": "0xA72159FC390f0E3C6D415e658264c7c4051E9b87",
      "name": "Tracer",
      "symbol": "TCR",
      "decimals": 18,
      "extensions": {
        "l1Address": "0x9C4A4204B79dd291D6b6571C5BE8BbcD0622F050",
        "l1GatewayAddress": "0xa3A7B6F88361F48403514059F1F16C8E78d60EeC"
      }
    },
    {
      "logoURI": "https://zapper.fi/images/UBT-icon.png",
      "chainId": 42161,
      "address": "0x2aD62674A64E698C24831Faf824973C360430140",
      "name": "UniBright",
      "symbol": "UBT",
      "decimals": 8,
      "extensions": {
        "l1Address": "0x8400D94A5cb0fa0D041a3788e395285d61c9ee5e",
        "l1GatewayAddress": "0xa3A7B6F88361F48403514059F1F16C8E78d60EeC"
      }
    },
    {
      "logoURI": "https://zapper.fi/images/UNI-icon.png",
      "chainId": 42161,
      "address": "0xFa7F8980b0f1E64A2062791cc3b0871572f1F7f0",
      "name": "Uniswap",
      "symbol": "UNI",
      "decimals": 18,
      "extensions": {
        "l1Address": "0x1f9840a85d5aF5bf1D1762F925BDADdC4201F984",
        "l1GatewayAddress": "0xa3A7B6F88361F48403514059F1F16C8E78d60EeC"
      }
    },
    {
      "logoURI": "https://zapper.fi/images/USDC-icon.png",
      "chainId": 42161,
      "address": "0xFF970A61A04b1cA14834A43f5dE4533eBDDB5CC8",
      "name": "USD Coin Arb1",
      "symbol": "USDC",
      "decimals": 6,
      "extensions": {
        "l1Address": "0xA0b86991c6218b36c1d19D4a2e9Eb0cE3606eB48",
        "l1GatewayAddress": "0xcEe284F754E854890e311e3280b767F80797180d"
      }
    },
    {
      "logoURI": "https://zapper.fi/images/USDT-icon.png",
      "chainId": 42161,
      "address": "0xFd086bC7CD5C481DCC9C85ebE478A1C0b69FCbb9",
      "name": "Tether USD",
      "symbol": "USDT",
      "decimals": 6,
      "extensions": {
        "l1Address": "0xdAC17F958D2ee523a2206206994597C13D831ec7",
        "l1GatewayAddress": "0xcEe284F754E854890e311e3280b767F80797180d"
      }
    },
    {
      "chainId": 42161,
      "address": "0xcd14C3A2ba27819B352aae73414A26e2b366dC50",
      "name": "dForce USD",
      "symbol": "USX",
      "decimals": 18,
      "extensions": {
        "l1Address": "0x0a5E677a6A24b2F1A2Bf4F3bFfC443231d2fDEc8",
        "l1GatewayAddress": "0xa3A7B6F88361F48403514059F1F16C8E78d60EeC"
      }
    },
    {
      "logoURI": "https://zapper.fi/images/VISR-icon.png",
      "chainId": 42161,
      "address": "0x995C235521820f2637303Ca1970c7c044583df44",
      "name": "VISOR",
      "symbol": "VISR",
      "decimals": 18,
      "extensions": {
        "l1Address": "0xF938424F7210f31dF2Aee3011291b658f872e91e",
        "l1GatewayAddress": "0xa3A7B6F88361F48403514059F1F16C8E78d60EeC"
      }
    },
    {
      "logoURI": "https://zapper.fi/images/VOX-icon.png",
      "chainId": 42161,
      "address": "0x2eD14d1788dfB780fD216706096AeD018514ECcd",
      "name": "Vox.Finance",
      "symbol": "VOX",
      "decimals": 18,
      "extensions": {
        "l1Address": "0x12D102F06da35cC0111EB58017fd2Cd28537d0e1",
        "l1GatewayAddress": "0xa3A7B6F88361F48403514059F1F16C8E78d60EeC"
      }
    },
    {
      "logoURI": "https://zapper.fi/images/WBTC-icon.png",
      "chainId": 42161,
      "address": "0x2f2a2543B76A4166549F7aaB2e75Bef0aefC5B0f",
      "name": "Wrapped BTC",
      "symbol": "WBTC",
      "decimals": 8,
      "extensions": {
        "l1Address": "0x2260FAC5E5542a773Aa44fBCfeDf7C193bc2C599",
        "l1GatewayAddress": "0xa3A7B6F88361F48403514059F1F16C8E78d60EeC"
      }
    },
    {
      "chainId": 42161,
      "address": "0xA64eCCe74F8CdB7a940766B71f1b108BAC69851a",
      "name": "Wrapped CHI",
      "symbol": "WCHI",
      "decimals": 8,
      "extensions": {
        "l1Address": "0x6DC02164d75651758aC74435806093E421b64605",
        "l1GatewayAddress": "0xa3A7B6F88361F48403514059F1F16C8E78d60EeC"
      }
    },
    {
      "logoURI": "https://zapper.fi/images/WETH-icon.png",
      "chainId": 42161,
      "address": "0x82aF49447D8a07e3bd95BD0d56f35241523fBab1",
      "name": "Wrapped Ether",
      "symbol": "WETH",
      "decimals": 18,
      "extensions": {
        "l1Address": "0xC02aaA39b223FE8D0A0e5C4F27eAD9083C756Cc2",
        "l1GatewayAddress": "0xd92023E9d9911199a6711321D1277285e6d4e2db"
      }
    },
    {
      "logoURI": "https://zapper.fi/images/WOO-icon.png",
      "chainId": 42161,
      "address": "0xcAFcD85D8ca7Ad1e1C6F82F651fA15E33AEfD07b",
      "name": "Wootrade Network",
      "symbol": "WOO",
      "decimals": 18,
      "extensions": {
        "l1Address": "0x4691937a7508860F876c9c0a2a617E7d9E945D4B",
        "l1GatewayAddress": "0xa3A7B6F88361F48403514059F1F16C8E78d60EeC"
      }
    },
    {
      "logoURI": "https://zapper.fi/images/XTK-icon.png",
      "chainId": 42161,
      "address": "0xF0A5717Ec0883eE56438932b0fe4A20822735fBa",
      "name": "xToken",
      "symbol": "XTK",
      "decimals": 18,
      "extensions": {
        "l1Address": "0x7F3EDcdD180Dbe4819Bd98FeE8929b5cEdB3AdEB",
        "l1GatewayAddress": "0xa3A7B6F88361F48403514059F1F16C8E78d60EeC"
      }
    },
    {
      "logoURI": "https://raw.githubusercontent.com/trustwallet/assets/master/blockchains/ethereum/assets/0x0bc529c00C6401aEF6D220BE8C6Ea1667F6Ad93e/logo.png",
      "chainId": 42161,
      "address": "0x82e3A8F066a6989666b031d916c43672085b1582",
      "name": "yearn.finance",
      "symbol": "YFI",
      "decimals": 18,
      "extensions": {
        "l1Address": "0x0bc529c00C6401aEF6D220BE8C6Ea1667F6Ad93e",
        "l1GatewayAddress": "0xa3A7B6F88361F48403514059F1F16C8E78d60EeC"
      }
    },
    {
      "logoURI": "https://zapper.fi/images/ZIPT-icon.png",
      "chainId": 42161,
      "address": "0x0F61B24272AF65EACF6adFe507028957698e032F",
      "name": "Zippie",
      "symbol": "ZIPT",
      "decimals": 18,
      "extensions": {
        "l1Address": "0xEDD7c94FD7B4971b916d15067Bc454b9E1bAD980",
        "l1GatewayAddress": "0xa3A7B6F88361F48403514059F1F16C8E78d60EeC"
      }
    },
    {
      "logoURI": "https://zapper.fi/images/sUSD-icon.png",
      "chainId": 42161,
      "address": "0xA970AF1a584579B618be4d69aD6F73459D112F95",
      "name": "Synth sUSD",
      "symbol": "sUSD",
      "decimals": 18,
      "extensions": {
        "l1Address": "0x57Ab1ec28D129707052df4dF418D58a2D46d5f51",
        "l1GatewayAddress": "0xa3A7B6F88361F48403514059F1F16C8E78d60EeC"
      }
    }
  ]
}<|MERGE_RESOLUTION|>--- conflicted
+++ resolved
@@ -432,11 +432,7 @@
       "name": "KAKI USDC",
       "symbol": "kUSDC",
       "decimals": 18,
-<<<<<<< HEAD
-      "extensions": {
-=======
        "extensions": {
->>>>>>> 925641eb
         "l1Address": "0xa124ff1e97e7f3e4a796f6a2d3bf5d0e2d41973d",
         "l1GatewayAddress": "0xa3A7B6F88361F48403514059F1F16C8E78d60EeC"
       }
