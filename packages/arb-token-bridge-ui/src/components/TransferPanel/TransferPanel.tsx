import { useState, useMemo, useEffect, useCallback } from 'react'
import { useLocation } from 'react-router-dom'
import { useWallet } from '@arbitrum/use-wallet'
import { utils } from 'ethers'
import { isAddress } from 'ethers/lib/utils'
import { useLatest } from 'react-use'

import { useAppState } from '../../state'
<<<<<<< HEAD
import { ConnectionState } from '../../util'
import { isNetwork } from '../../util/networks'
import { Button } from '../common/Button'
import { NetworkSwitchButton } from '../common/NetworkSwitchButton'
import {
  TokenDepositCheckDialog,
  TokenDepositCheckDialogType
} from './TokenDepositCheckDialog'
import { TokenImportDialog } from './TokenImportDialog'
import { NetworkBox, NetworkBoxErrorMessage } from './NetworkBox'
import useWithdrawOnly from './useWithdrawOnly'
=======
import { ConnectionState, PendingWithdrawalsLoadedState } from '../../util'
import { isWithdrawOnlyToken } from '../../util/WithdrawOnlyUtils'
import { Button } from '../common/Button'
import { NetworkSwitchButton } from '../common/NetworkSwitchButton'
import { StatusBadge } from '../common/StatusBadge'
import TransactionConfirmationModal, {
  ModalStatus
} from '../TransactionConfirmationModal/TransactionConfirmationModal'
import { TokenImportModal } from '../TokenModal/TokenImportModal'
import { NetworkBox } from './NetworkBox'
>>>>>>> 34cc5449
import {
  useNetworksAndSigners,
  UseNetworksAndSignersStatus
} from '../../hooks/useNetworksAndSigners'
import useL2Approve from './useL2Approve'
import { BigNumber } from 'ethers'
import { ERC20__factory } from '@arbitrum/sdk/dist/lib/abi/factories/ERC20__factory'
import { ArbTokenBridge } from 'token-bridge-sdk'
import { JsonRpcProvider } from '@ethersproject/providers'
import { useDialog } from '../common/Dialog'
import { TokenApprovalDialog } from './TokenApprovalDialog'
import { WithdrawalConfirmationDialog } from './WithdrawalConfirmationDialog'
import { LowBalanceDialog } from './LowBalanceDialog'
import { TransferPanelSummary, useGasSummary } from './TransferPanelSummary'
import { useAppContextDispatch } from '../App/AppContext'

const isAllowedL2 = async (
  arbTokenBridge: ArbTokenBridge,
  l1TokenAddress: string,
  l2TokenAddress: string,
  walletAddress: string,
  amountNeeded: BigNumber,
  l2Provider: JsonRpcProvider
) => {
  const token = ERC20__factory.connect(l2TokenAddress, l2Provider)
  const gatewayAddress = await arbTokenBridge.token.getL2GatewayAddress(
    l1TokenAddress
  )
  return (await token.allowance(walletAddress, gatewayAddress)).gte(
    amountNeeded
  )
}

function useTokenFromSearchParams(): string | undefined {
  const { search } = useLocation()

  const searchParams = new URLSearchParams(search)
  const tokenFromSearchParams = searchParams.get('token')?.toLowerCase()

  if (!tokenFromSearchParams) {
    return undefined
  }

  if (!isAddress(tokenFromSearchParams)) {
    return undefined
  }

  return tokenFromSearchParams
}

enum ImportTokenModalStatus {
  // "IDLE" is here to distinguish between the modal never being opened, and being closed after a user interaction
  IDLE,
  OPEN,
  CLOSED
}

export function TransferPanel() {
  const tokenFromSearchParams = useTokenFromSearchParams()

  const [tokenDepositCheckDialogType, setTokenDepositCheckDialogType] =
    useState<TokenDepositCheckDialogType>('new-token')
  const [importTokenModalStatus, setImportTokenModalStatus] =
    useState<ImportTokenModalStatus>(ImportTokenModalStatus.IDLE)

  const {
    app: {
      connectionState,
      changeNetwork,
      selectedToken,
      isDepositMode,
      arbTokenBridgeLoaded,
      arbTokenBridge: { eth, token, bridgeTokens, walletAddress },
      arbTokenBridge,
      warningTokens
    }
  } = useAppState()
  const { provider } = useWallet()
  const latestConnectedProvider = useLatest(provider)

  const networksAndSigners = useNetworksAndSigners()
  const latestNetworksAndSigners = useLatest(networksAndSigners)
  const {
    l1: { network: l1Network },
    l2: { network: l2Network, signer: l2Signer }
  } = networksAndSigners
  const dispatch = useAppContextDispatch()

  const { isMainnet } = isNetwork(l1Network)

  const latestEth = useLatest(eth)
  const latestToken = useLatest(token)

  const [transferring, setTransferring] = useState(false)

  const [l1Amount, setL1AmountState] = useState<string>('')
  const [l2Amount, setL2AmountState] = useState<string>('')

  const { shouldRequireApprove } = useL2Approve()

  const [
    lowBalanceDialogProps,
    openLowBalanceDialog,
    { didOpen: didOpenLowBalanceDialog }
  ] = useDialog()
  const [tokenCheckDialogProps, openTokenCheckDialog] = useDialog()
  const [tokenApprovalDialogProps, openTokenApprovalDialog] = useDialog()
  const [withdrawalConfirmationDialogProps, openWithdrawalConfirmationDialog] =
    useDialog()

  // The amount of funds to bridge over, represented as a floating point number
  const amount = useMemo(() => {
    if (isDepositMode) {
      return parseFloat(l1Amount || '0')
    }

    return parseFloat(l2Amount || '0')
  }, [isDepositMode, l1Amount, l2Amount])

  const ethBalance = useMemo(() => {
    if (!arbTokenBridge || !arbTokenBridge.balances) {
      return null
    }

    return isDepositMode
      ? arbTokenBridge.balances.eth.balance
      : arbTokenBridge.balances.eth.arbChainBalance
  }, [isDepositMode, arbTokenBridge])

  useEffect(() => {
    if (importTokenModalStatus !== ImportTokenModalStatus.IDLE) {
      return
    }

    if (
      connectionState === ConnectionState.L1_CONNECTED ||
      connectionState === ConnectionState.L2_CONNECTED
    ) {
      setImportTokenModalStatus(ImportTokenModalStatus.OPEN)
    }
  }, [connectionState, importTokenModalStatus])

  const setl1Amount = (amount: string) => {
    const amountNum = +amount
    return setL1AmountState(
      Number.isNaN(amountNum) || amountNum < 0 ? '0' : amount
    )
  }
  const setl2Amount = (amount: string) => {
    const amountNum = +amount
    return setL2AmountState(
      Number.isNaN(amountNum) || amountNum < 0 ? '0' : amount
    )
  }

  useEffect(() => {
    // This effect runs every time the balance updates, but we want to show the dialog only once
    if (didOpenLowBalanceDialog) {
      return
    }

    // Don't open when the token import dialog should open
    if (typeof tokenFromSearchParams !== 'undefined') {
      return
    }

    if (typeof arbTokenBridge.balances !== 'undefined') {
      const ethBalance = arbTokenBridge.balances.eth.balance

      if (ethBalance) {
        const isLowBalance = ethBalance.lte(utils.parseEther('0.05'))

        if (isMainnet && isDepositMode && isLowBalance) {
          openLowBalanceDialog()
        }
      }
    }
  }, [
    isMainnet,
    isDepositMode,
    arbTokenBridge.balances,
    tokenFromSearchParams,
    didOpenLowBalanceDialog,
    openLowBalanceDialog
  ])

  const l1Balance = useMemo(() => {
    if (selectedToken) {
      const balanceL1 =
        arbTokenBridge?.balances?.erc20[selectedToken.address]?.balance
      const { decimals } = selectedToken
      if (!balanceL1 || !decimals) {
        return null
      }
      return utils.formatUnits(balanceL1, decimals)
    }
    const ethBalanceL1 = arbTokenBridge?.balances?.eth?.balance
    if (!ethBalanceL1) {
      return null
    }
    return utils.formatUnits(ethBalanceL1, 18)
  }, [selectedToken, arbTokenBridge, bridgeTokens])

  const l2Balance = useMemo(() => {
    if (selectedToken) {
      const balanceL2 =
        arbTokenBridge?.balances?.erc20[selectedToken.address]?.arbChainBalance
      const { decimals } = selectedToken
      if (!balanceL2) {
        return null
      }
      return utils.formatUnits(balanceL2, decimals)
    }
    const ethBalanceL2 = arbTokenBridge?.balances?.eth?.arbChainBalance
    if (!ethBalanceL2) {
      return null
    }
    return utils.formatUnits(ethBalanceL2, 18)
  }, [selectedToken, arbTokenBridge, bridgeTokens])

  const isBridgingANewStandardToken = useMemo(() => {
    const isConnected = typeof l1Network !== 'undefined'
    const isUnbridgedToken =
      selectedToken !== null && typeof selectedToken.l2Address === 'undefined'

    return isConnected && isDepositMode && isUnbridgedToken
  }, [l1Network, isDepositMode, selectedToken])

  async function depositToken() {
    if (!selectedToken) {
      throw new Error('Invalid app state: no selected token')
    }

    function getDialogType(): TokenDepositCheckDialogType | null {
      let type: TokenDepositCheckDialogType | null = null

      if (isBridgingANewStandardToken) {
        type = 'new-token'
      } else {
        const isUserAddedToken =
          selectedToken &&
          typeof selectedToken.listID === 'undefined' &&
          typeof selectedToken.l2Address === 'undefined'

        if (isUserAddedToken) {
          type = 'user-added-token'
        }
      }

      return type
    }

    // Check if we need to show `TokenDepositCheckDialog` for first-time bridging
    const dialogType = getDialogType()

    if (dialogType) {
      setTokenDepositCheckDialogType(dialogType)

      const waitForInput = openTokenCheckDialog()
      const confirmed = await waitForInput()

      if (confirmed) {
        transfer()
      }
    } else {
      transfer()
    }
  }

  const transfer = async () => {
    if (
      latestNetworksAndSigners.current.status !==
      UseNetworksAndSignersStatus.CONNECTED
    ) {
      return
    }

    setTransferring(true)

    try {
      const amount = isDepositMode ? l1Amount : l2Amount

      if (isDepositMode) {
        const warningToken =
          selectedToken && warningTokens[selectedToken.address.toLowerCase()]
        if (warningToken) {
          const description = (() => {
            switch (warningToken.type) {
              case 0:
                return 'a supply rebasing token'
              case 1:
                return 'an interest accruing token'
              default:
                return 'a non-standard ERC20 token'
            }
          })()
          return window.alert(
            `${selectedToken.address} is ${description}; it will likely have unusual behavior when deployed as as standard token to Arbitrum. It is not recommended that you deploy it. (See https://developer.offchainlabs.com/docs/bridging_assets for more info.)`
          )
        }
        if (latestNetworksAndSigners.current.isConnectedToArbitrum) {
          await changeNetwork?.(latestNetworksAndSigners.current.l1.network)

          while (
            latestNetworksAndSigners.current.isConnectedToArbitrum ||
            !latestEth.current ||
            !arbTokenBridgeLoaded
          ) {
            await new Promise(r => setTimeout(r, 100))
          }

          await new Promise(r => setTimeout(r, 3000))
        }

        const l1ChainID = latestNetworksAndSigners.current.l1.network.chainID
        const connectedChainID =
          latestConnectedProvider.current?.network?.chainId
        if (
          !(l1ChainID && connectedChainID && l1ChainID === connectedChainID)
        ) {
          return alert('Network connection issue; contact support')
        }
        if (selectedToken) {
          const { decimals } = selectedToken
          const amountRaw = utils.parseUnits(amount, decimals)

          // check that a registration is not currently in progress
          const l2RoutedAddress = await arbTokenBridge.token.getL2ERC20Address(
            selectedToken.address
          )

          if (
            selectedToken.l2Address &&
            selectedToken.l2Address.toLowerCase() !==
              l2RoutedAddress.toLowerCase()
          ) {
            alert(
              'Depositing is currently suspended for this token as a new gateway is being registered. Please try again later and contact support if this issue persists.'
            )
            return
          }

          const { allowance } = await arbTokenBridge.token.getL1TokenData(
            selectedToken.address
          )

          if (!allowance.gte(amountRaw)) {
            const waitForInput = openTokenApprovalDialog()
            const confirmed = await waitForInput()

            if (!confirmed) {
              return
            }

            await latestToken.current.approve(selectedToken.address)
          }

          await latestToken.current.deposit(selectedToken.address, amountRaw, {
            onTxSubmit: () => {
              dispatch({
                type: 'layout.set_is_transfer_panel_visible',
                payload: false
              })
            }
          })
        } else {
          const amountRaw = utils.parseUnits(amount, 18)

          await latestEth.current.deposit(amountRaw, {
            onTxSubmit: () => {
              dispatch({
                type: 'layout.set_is_transfer_panel_visible',
                payload: false
              })
            }
          })
        }
      } else {
        if (!latestNetworksAndSigners.current.isConnectedToArbitrum) {
          await changeNetwork?.(latestNetworksAndSigners.current.l2.network)

          while (
            !latestNetworksAndSigners.current.isConnectedToArbitrum ||
            !latestEth.current ||
            !arbTokenBridgeLoaded
          ) {
            await new Promise(r => setTimeout(r, 100))
          }

          await new Promise(r => setTimeout(r, 3000))
        }

        const l2ChainID = latestNetworksAndSigners.current.l2.network.chainID
        const connectedChainID =
          latestConnectedProvider.current?.network?.chainId
        if (
          !(l2ChainID && connectedChainID && +l2ChainID === connectedChainID)
        ) {
          return alert('Network connection issue; contact support')
        }

        const waitForInput = openWithdrawalConfirmationDialog()
        const confirmed = await waitForInput()

        if (!confirmed) {
          return
        }

        if (selectedToken) {
          const { decimals } = selectedToken
          const amountRaw = utils.parseUnits(amount, decimals)
          if (
            shouldRequireApprove &&
            selectedToken.l2Address &&
            l2Signer?.provider
          ) {
            const allowed = await isAllowedL2(
              arbTokenBridge,
              selectedToken.address,
              selectedToken.l2Address,
              walletAddress,
              amountRaw,
              l2Signer.provider
            )
            if (!allowed) {
              await latestToken.current.approveL2(selectedToken.address)
            }
          }

          await latestToken.current.withdraw(selectedToken.address, amountRaw, {
            onTxSubmit: () => {
              dispatch({
                type: 'layout.set_is_transfer_panel_visible',
                payload: false
              })
            }
          })
        } else {
          const amountRaw = utils.parseUnits(amount, 18)
          await latestEth.current.withdraw(amountRaw, {
            onTxSubmit: () => {
              dispatch({
                type: 'layout.set_is_transfer_panel_visible',
                payload: false
              })
            }
          })
        }
      }
    } catch (ex) {
      console.log(ex)
    } finally {
      setTransferring(false)
    }
  }

  const amountBigNumber = useMemo(
    () =>
      utils.parseUnits(
        isDepositMode ? l1Amount || '0' : l2Amount || '0',
        selectedToken?.decimals || 18
      ),
    [isDepositMode, l1Amount, l2Amount, selectedToken]
  )

  // Only run gas estimation when it makes sense, i.e. when there is enough funds
  const shouldRunGasEstimation = useMemo(
    () =>
      isDepositMode
        ? Number(l1Amount) <= Number(l1Balance)
        : Number(l2Amount) <= Number(l2Balance),
    [isDepositMode, l1Amount, l1Balance, l2Amount, l2Balance]
  )

  const gasSummary = useGasSummary(
    amountBigNumber,
    selectedToken,
    shouldRunGasEstimation
  )

  const getNetworkBoxErrorMessage = useCallback(
    (
      _amountEntered: string,
      _balance: string | null
    ): NetworkBoxErrorMessage | undefined => {
      // No error while loading balance
      if (_balance === null || ethBalance === null) {
        return undefined
      }

      const amountEntered = Number(_amountEntered)
      const balance = Number(_balance)

      if (amountEntered > balance) {
        return NetworkBoxErrorMessage.INSUFFICIENT_FUNDS
      }

      // The amount entered is enough funds, but now let's include gas costs
      switch (gasSummary.status) {
        // No error while loading gas costs
        case 'idle':
        case 'loading':
          return undefined

        case 'error':
          return NetworkBoxErrorMessage.AMOUNT_TOO_LOW

        case 'success': {
          if (selectedToken) {
            // We checked if there's enough tokens above, but let's check if there's enough ETH for gas
            const ethBalanceFloat = parseFloat(utils.formatEther(ethBalance))

            if (gasSummary.estimatedTotalGasFees > ethBalanceFloat) {
              return NetworkBoxErrorMessage.INSUFFICIENT_FUNDS
            }

            return undefined
          }

          if (amountEntered + gasSummary.estimatedTotalGasFees > balance) {
            return NetworkBoxErrorMessage.INSUFFICIENT_FUNDS
          }

          return undefined
        }
      }
    },
    [gasSummary, ethBalance, selectedToken]
  )

  const disableDeposit = useMemo(() => {
    const l1AmountNum = +l1Amount

    if (
      isDepositMode &&
      selectedToken &&
      isWithdrawOnlyToken(selectedToken.address)
    ) {
      return true
    }

    return (
      transferring ||
      l1Amount.trim() === '' ||
      (isDepositMode &&
        !isBridgingANewStandardToken &&
        (!l1AmountNum || !l1Balance || l1AmountNum > +l1Balance)) ||
      // allow 0-amount deposits when bridging new token
      (isDepositMode &&
        isBridgingANewStandardToken &&
        (l1Balance === null || l1AmountNum > +l1Balance))
    )
  }, [transferring, isDepositMode, l1Amount, l1Balance])

  // TODO: Refactor this and the property above
  const disableDepositV2 = useMemo(() => {
    // Keep the button disabled while loading gas summary
    if (!ethBalance || disableDeposit || gasSummary.status !== 'success') {
      return true
    }

    if (selectedToken) {
      // We checked if there's enough tokens, but let's check if there's enough ETH for gas
      const ethBalanceFloat = parseFloat(utils.formatEther(ethBalance))
      return gasSummary.estimatedTotalGasFees > ethBalanceFloat
    }

    return (
      Number(l1Amount) + gasSummary.estimatedTotalGasFees > Number(l1Balance)
    )
  }, [
    ethBalance,
    disableDeposit,
    selectedToken,
    gasSummary,
    l1Amount,
    l1Balance
  ])

  const disableWithdrawal = useMemo(() => {
    const l2AmountNum = +l2Amount

    return (
      (selectedToken &&
        selectedToken.address &&
        selectedToken.address.toLowerCase() ===
          '0x0e192d382a36de7011f795acc4391cd302003606'.toLowerCase()) ||
      (selectedToken &&
        selectedToken.address &&
        selectedToken.address.toLowerCase() ===
          '0x488cc08935458403a0458e45E20c0159c8AB2c92'.toLowerCase()) ||
      transferring ||
      (!isDepositMode &&
        (!l2AmountNum || !l2Balance || l2AmountNum > +l2Balance))
    )
  }, [transferring, isDepositMode, l2Amount, l2Balance, selectedToken])

  // TODO: Refactor this and the property above
  const disableWithdrawalV2 = useMemo(() => {
    // Keep the button disabled while loading gas summary
    if (!ethBalance || disableWithdrawal || gasSummary.status !== 'success') {
      return true
    }

    if (selectedToken) {
      // We checked if there's enough tokens, but let's check if there's enough ETH for gas
      const ethBalanceFloat = parseFloat(utils.formatEther(ethBalance))
      return gasSummary.estimatedTotalGasFees > ethBalanceFloat
    }

    return (
      Number(l2Amount) + gasSummary.estimatedTotalGasFees > Number(l2Balance)
    )
  }, [
    ethBalance,
    disableWithdrawal,
    selectedToken,
    gasSummary,
    l2Amount,
    l2Balance
  ])

  const isSummaryVisible = useMemo(() => {
    if (transferring) {
      return true
    }

    return !(isDepositMode ? disableDeposit : disableWithdrawal)
  }, [transferring, isDepositMode, disableDeposit, disableWithdrawal])

  return (
    <>
      <TokenApprovalDialog
        {...tokenApprovalDialogProps}
        token={selectedToken}
      />

      <WithdrawalConfirmationDialog {...withdrawalConfirmationDialogProps} />

      <LowBalanceDialog {...lowBalanceDialogProps} />

      <div className="mx-auto flex max-w-screen-lg flex-col space-y-6 bg-white shadow-[0px_4px_20px_rgba(0,0,0,0.2)] lg:flex-row lg:space-y-0 lg:space-x-6 lg:rounded-xl">
        <div className="flex flex-col px-6 py-6 lg:min-w-[540px] lg:px-0 lg:pl-6">
          <NetworkBox
            isL1
            amount={l1Amount}
            setAmount={setl1Amount}
            className={isDepositMode ? 'order-1' : 'order-3'}
            errorMessage={getNetworkBoxErrorMessage(l1Amount, l1Balance)}
          />
          <div className="relative order-2 flex h-10 w-full justify-center lg:h-12">
            <div className="relative flex w-full items-center justify-end">
              <div className="absolute left-0 right-0 mx-auto flex items-center justify-center">
                <NetworkSwitchButton />
              </div>
            </div>
          </div>
          <NetworkBox
            isL1={false}
            amount={l2Amount}
            setAmount={setl2Amount}
            className={isDepositMode ? 'order-3' : 'order-1'}
            errorMessage={getNetworkBoxErrorMessage(l2Amount, l2Balance)}
          />
        </div>

        <div className="border-r border-gray-3" />

        <div
          style={
            isSummaryVisible
              ? {}
              : {
                  background: `url(/images/ArbitrumFaded.png)`,
                  backgroundSize: 'contain',
                  backgroundRepeat: 'no-repeat',
                  backgroundPosition: 'center'
                }
          }
          className="flex w-full flex-col justify-between bg-gray-3 px-6 py-6 lg:rounded-tr-xl lg:rounded-br-xl lg:bg-white lg:px-0 lg:pr-6"
        >
          <div className="hidden lg:block">
            <span className="text-2xl">Summary</span>
            <div className="h-4" />
          </div>

          {isSummaryVisible ? (
            <TransferPanelSummary
              amount={amount}
              token={selectedToken}
              gasSummary={gasSummary}
            />
          ) : (
            <div className="hidden text-lg text-gray-7 lg:block lg:min-h-[297px]">
              <span className="text-xl">
                Bridging summary will appear here.
              </span>
            </div>
          )}

          {isDepositMode ? (
            <Button
              variant="primary"
              loading={transferring}
              disabled={disableDepositV2}
              onClick={() => {
                if (selectedToken) {
                  depositToken()
                } else {
                  transfer()
                }
              }}
              className="w-full bg-blue-arbitrum py-4 text-lg lg:text-2xl"
            >
              Move funds to {l2Network?.name}
            </Button>
          ) : (
            <Button
              variant="primary"
              loading={transferring}
              disabled={disableWithdrawalV2}
              onClick={transfer}
              className="w-full bg-purple-ethereum py-4 text-lg lg:text-2xl"
            >
              Move funds to {l1Network?.name}
            </Button>
          )}
        </div>

        {typeof tokenFromSearchParams !== 'undefined' && (
          <TokenImportDialog
            isOpen={importTokenModalStatus === ImportTokenModalStatus.OPEN}
            onClose={() =>
              setImportTokenModalStatus(ImportTokenModalStatus.CLOSED)
            }
            address={tokenFromSearchParams}
          />
        )}

        <TokenDepositCheckDialog
          {...tokenCheckDialogProps}
          type={tokenDepositCheckDialogType}
          symbol={selectedToken ? selectedToken.symbol : 'ETH'}
        />
      </div>
    </>
  )
}<|MERGE_RESOLUTION|>--- conflicted
+++ resolved
@@ -6,7 +6,6 @@
 import { useLatest } from 'react-use'
 
 import { useAppState } from '../../state'
-<<<<<<< HEAD
 import { ConnectionState } from '../../util'
 import { isNetwork } from '../../util/networks'
 import { Button } from '../common/Button'
@@ -17,19 +16,7 @@
 } from './TokenDepositCheckDialog'
 import { TokenImportDialog } from './TokenImportDialog'
 import { NetworkBox, NetworkBoxErrorMessage } from './NetworkBox'
-import useWithdrawOnly from './useWithdrawOnly'
-=======
-import { ConnectionState, PendingWithdrawalsLoadedState } from '../../util'
 import { isWithdrawOnlyToken } from '../../util/WithdrawOnlyUtils'
-import { Button } from '../common/Button'
-import { NetworkSwitchButton } from '../common/NetworkSwitchButton'
-import { StatusBadge } from '../common/StatusBadge'
-import TransactionConfirmationModal, {
-  ModalStatus
-} from '../TransactionConfirmationModal/TransactionConfirmationModal'
-import { TokenImportModal } from '../TokenModal/TokenImportModal'
-import { NetworkBox } from './NetworkBox'
->>>>>>> 34cc5449
 import {
   useNetworksAndSigners,
   UseNetworksAndSignersStatus
